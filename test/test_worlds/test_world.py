--- conflicted
+++ resolved
@@ -1,53 +1,11 @@
-<<<<<<< HEAD
 import numpy as np
 
 from semantic_world.connections import PrismaticConnection, RevoluteConnection, Connection6DoF
-=======
-from typing import Tuple
-
-import numpy as np
-import pytest
-
-from semantic_world.connections import PrismaticConnection, RevoluteConnection, Connection6DoF, FixedConnection
->>>>>>> 079f38c3
 from semantic_world.prefixed_name import PrefixedName
 from semantic_world.spatial_types.derivatives import Derivatives
 from semantic_world.spatial_types.math import rotation_matrix_from_rpy
 from semantic_world.spatial_types.symbol_manager import symbol_manager
-<<<<<<< HEAD
 from semantic_world.testing import world_setup
-=======
-from semantic_world.world import World, Body
-
-
-@pytest.fixture
-def world_setup() -> Tuple[World, Body, Body, Body, Body, Body]:
-    world = World()
-    root = Body(PrefixedName(name='root', prefix='world'))
-    l1 = Body(PrefixedName('l1'))
-    l2 = Body(PrefixedName('l2'))
-    bf = Body(PrefixedName('bf'))
-    r1 = Body(PrefixedName('r1'))
-    r2 = Body(PrefixedName('r2'))
-
-    with world.modify_world():
-        [world.add_body(b) for b in [root, l1, l2, bf, r1, r2]]
-        dof = world.create_degree_of_freedom(name=PrefixedName('dof'), lower_limits={Derivatives.velocity: -1},
-                                             upper_limits={Derivatives.velocity: 1})
-
-        c_l1_l2 = PrismaticConnection(l1, l2, dof=dof, axis=(1, 0, 0))
-        c_r1_r2 = RevoluteConnection(r1, r2, dof=dof, axis=(0, 0, 1))
-        bf_root_l1 = FixedConnection(bf, l1)
-        bf_root_r1 = FixedConnection(bf, r1)
-        world.add_connection(c_l1_l2)
-        world.add_connection(c_r1_r2)
-        world.add_connection(bf_root_l1)
-        world.add_connection(bf_root_r1)
-        c_root_bf = Connection6DoF(parent=root, child=bf, _world=world)
-        world.add_connection(c_root_bf)
-
-    return world, l1, l2, bf, r1, r2
->>>>>>> 079f38c3
 
 
 def test_set_state(world_setup):
