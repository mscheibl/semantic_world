import inspect
import itertools
import logging
import os
import sys
import unittest

import sqlalchemy
from sqlalchemy import create_engine, select, text
from sqlalchemy.orm import Session

from semantic_world.adapters.urdf import URDFParser
from semantic_world.connections import RevoluteConnection
from semantic_world.geometry import Shape, Box, Scale, Color
from semantic_world.orm.model import WorldMapping, QuaternionMapping
from semantic_world.prefixed_name import PrefixedName
from semantic_world.spatial_types.spatial_types import TransformationMatrix
from semantic_world.world import Body
from semantic_world.orm.ormatic_interface import *
from ormatic.dao import to_dao


class ORMTest(unittest.TestCase):
    engine: sqlalchemy.engine
    session: Session

    urdf_dir = os.path.join(os.path.dirname(os.path.abspath(__file__)), "..", "..", "resources", "urdf")
    table = os.path.join(urdf_dir, "table.urdf")

    @classmethod
    def setUpClass(cls):
        super().setUpClass()
        cls.engine = create_engine('sqlite:///:memory:')
        cls.table_world = URDFParser(cls.table).parse()

    def setUp(self):
        super().setUp()
        self.session = Session(self.engine)
        Base.metadata.create_all(bind=self.session.bind)

    def tearDown(self):
        super().tearDown()
        Base.metadata.drop_all(self.session.bind)
        self.session.close()

    def test_table_world(self):
        #TODO tom: AttributeError: 'DegreeOfFreedomMapping' object has no attribute '_sa_instance_state'
        world_dao: WorldMappingDAO = to_dao(self.table_world)

<<<<<<< HEAD
=======
        # for body in world_dao.bodies:
        #     for shape in itertools.chain(body.collision, body.visual):
        #         if not isinstance(shape.origin.position, Point3MappingDAO):
        #             print(body.name)

>>>>>>> 96d03bd1
        self.session.add(world_dao)
        self.session.commit()

        bodies_from_db = self.session.scalars(select(BodyDAO)).all()
        self.assertEqual(len(bodies_from_db), len(self.table_world.bodies))

        connections_from_db = self.session.scalars(select(ConnectionDAO)).all()
        self.assertEqual(len(connections_from_db), len(self.table_world.connections))

        queried_world = self.session.scalar(select(WorldMappingDAO))
        reconstructed = queried_world.from_dao()


    def test_insert(self):
        origin = TransformationMatrix.from_xyz_rpy(1, 2, 3, 1, 2, 3)
        scale = Scale(1., 1., 1.)
        color = Color(0., 1., 1.)
        shape1 = Box(origin=origin, scale=scale, color=color)
        b1 = Body(
            name=PrefixedName("b1"),
            collision=[shape1]
        )

        dao: BodyDAO = to_dao(b1)

        self.session.add(dao)
        self.session.commit()
        queried_body = self.session.scalar(select(BodyDAO))
        reconstructed_body = queried_body.from_dao()
        self.assertIs(reconstructed_body, reconstructed_body.collision[0].origin.reference_frame)

        result = self.session.scalar(select(ShapeDAO))
        self.assertIsInstance(result, BoxDAO)
<<<<<<< HEAD

=======
>>>>>>> 96d03bd1
        box = result.from_dao()<|MERGE_RESOLUTION|>--- conflicted
+++ resolved
@@ -47,14 +47,11 @@
         #TODO tom: AttributeError: 'DegreeOfFreedomMapping' object has no attribute '_sa_instance_state'
         world_dao: WorldMappingDAO = to_dao(self.table_world)
 
-<<<<<<< HEAD
-=======
         # for body in world_dao.bodies:
         #     for shape in itertools.chain(body.collision, body.visual):
         #         if not isinstance(shape.origin.position, Point3MappingDAO):
         #             print(body.name)
 
->>>>>>> 96d03bd1
         self.session.add(world_dao)
         self.session.commit()
 
@@ -88,8 +85,4 @@
 
         result = self.session.scalar(select(ShapeDAO))
         self.assertIsInstance(result, BoxDAO)
-<<<<<<< HEAD
-
-=======
->>>>>>> 96d03bd1
         box = result.from_dao()