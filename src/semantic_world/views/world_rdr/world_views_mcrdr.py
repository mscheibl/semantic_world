--- conflicted
+++ resolved
@@ -1,30 +1,16 @@
-<<<<<<< HEAD
-from typing_extensions import Optional, Set
-from ripple_down_rules.datastructures.case import Case, create_case
-from ripple_down_rules.utils import make_set
-=======
 from ripple_down_rules.helpers import get_an_updated_case_copy
 from ripple_down_rules.utils import make_set
 from typing_extensions import Optional, Set
 from ripple_down_rules.datastructures.case import Case, create_case
->>>>>>> 00b344c7
 from .world_views_mcrdr_defs import *
 
 
 attribute_name = 'views'
-<<<<<<< HEAD
-conclusion_type = (Fridge, Container, Door, set, list, Handle, Cabinet, Drawer,)
-mutually_exclusive = False
-
-
-def classify(case: World, **kwargs) -> Set[Union[Fridge, Container, Door, Handle, Cabinet, Drawer]]:
-=======
 conclusion_type = (Cabinet, set, Container, Drawer, list, Fridge, Door, Handle,)
 mutually_exclusive = False
 
 
 def classify(case: World, **kwargs) -> Set[Union[Cabinet, Container, Drawer, Fridge, Door, Handle]]:
->>>>>>> 00b344c7
     if not isinstance(case, Case):
         case = create_case(case, max_recursion_idx=3)
     conclusions = set()
