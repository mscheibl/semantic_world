--- conflicted
+++ resolved
@@ -5,13 +5,10 @@
 from probabilistic_model.probabilistic_circuit.rx.helper import uniform_measure_of_event
 from typing_extensions import List
 
-<<<<<<< HEAD
-from semantic_world.connections import ActiveConnection
-=======
 from semantic_world.geometry import BoundingBox, BoundingBoxCollection
 from semantic_world.spatial_types import Point3
 from semantic_world.variables import SpatialVariables
->>>>>>> 51f2a02f
+from semantic_world.connections import ActiveConnection
 from semantic_world.world import View, Body
 
 
@@ -78,19 +75,14 @@
     handle: Handle
     body: Body
 
-<<<<<<< HEAD
-=======
     def __post_init__(self):
         self.name = self.body.name
->>>>>>> 51f2a02f
 
 @dataclass(unsafe_hash=True)
 class Fridge(View):
     body: Body
     door: Door
 
-<<<<<<< HEAD
-=======
 @dataclass(unsafe_hash=True)
 class Table(View):
     """
@@ -120,7 +112,6 @@
 
     def __post_init__(self):
         self.name = self.top.name
->>>>>>> 51f2a02f
 
 ################################
 
