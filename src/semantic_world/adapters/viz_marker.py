--- conflicted
+++ resolved
@@ -3,23 +3,19 @@
 import time
 
 import numpy as np
-<<<<<<< HEAD
 
 from .. import logger
 
 try:
     from builtin_interfaces.msg import Duration
-except ImportError:
-    logger.warn("Could not import builtin_interfaces.msg, viz marker will not be available")
+    from geometry_msgs.msg import Vector3, Point, Quaternion, Pose
+    from std_msgs.msg import ColorRGBA
+    from visualization_msgs.msg import Marker, MarkerArray
+    from geometry_msgs.msg import Vector3, Point, PoseStamped, Quaternion, Pose
+except ImportError as e:
+    logger.warning(f"Could not import ros messages, viz marker will not be available: {e}")
 
-from geometry_msgs.msg import Vector3, Point, PoseStamped, Quaternion, Pose
-=======
-from builtin_interfaces.msg import Duration
-from geometry_msgs.msg import Vector3, Point, Quaternion, Pose
->>>>>>> abe5eb71
 from scipy.spatial.transform import Rotation
-from std_msgs.msg import ColorRGBA
-from visualization_msgs.msg import Marker, MarkerArray
 
 from ..geometry import Mesh, Box, Sphere, Cylinder, Primitive, TriangleMesh
 from ..world import World
