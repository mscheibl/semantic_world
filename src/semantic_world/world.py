--- conflicted
+++ resolved
@@ -494,8 +494,6 @@
             self.add_connection(connection)
         other.world_is_being_modified = False
 
-<<<<<<< HEAD
-=======
         connection = root_connection or Connection6DoF(parent=self_root, child=other_root, _world=self)
         self.add_connection(connection)
 
@@ -510,7 +508,6 @@
         root_connection.origin = pose
         self.merge_world(other, root_connection)
         self.add_connection(root_connection)
->>>>>>> c7bb61da
 
     def __str__(self):
         return f"{self.__class__.__name__} with {len(self.bodies)} bodies."
