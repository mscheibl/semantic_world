from __future__ import absolute_import
from __future__ import annotations

import logging
from copy import deepcopy
from dataclasses import dataclass, field
from enum import IntEnum
from functools import wraps, lru_cache
<<<<<<< HEAD
from typing import Dict, Tuple, OrderedDict, Union, Optional, Type, TypeVar, overload
=======
from typing import Dict, Tuple, OrderedDict, Union, Optional, Type
>>>>>>> 51f2a02f

import matplotlib.pyplot as plt
import numpy as np
import rustworkx as rx
import rustworkx.visit
import rustworkx.visualization
from typing_extensions import List, Type

<<<<<<< HEAD
from .connections import ActiveConnection, PassiveConnection
from .connections import HasUpdateState, Has1DOFState
=======
from .connections import HasUpdateState, Has1DOFState, Connection6DoF
>>>>>>> 51f2a02f
from .degree_of_freedom import DegreeOfFreedom
from .exceptions import AddingAnExistingViewError, DuplicateViewError
from .ik_solver import InverseKinematicsSolver
from .prefixed_name import PrefixedName
from .spatial_types import spatial_types as cas
from .spatial_types.derivatives import Derivatives, DerivativeMap
from .spatial_types.math import inverse_frame
from .spatial_types.spatial_types import TransformationMatrix
from .types import NpMatrix4x4
from .utils import IDGenerator, copy_lru_cache
from .world_entity import Body, Connection, View
from .world_state import WorldState

logger = logging.getLogger(__name__)

id_generator = IDGenerator()

ConnectionTypeVar = TypeVar('ConnectionTypeVar', bound=Connection)


class PlotAlignment(IntEnum):
    HORIZONTAL = 0
    VERTICAL = 1


class ForwardKinematicsVisitor(rustworkx.visit.DFSVisitor):
    """
    Visitor class for collection various forward kinematics expressions in a world model.

    This class is designed to traverse a world, compute the forward kinematics transformations in batches for different
    use cases.
    1. Efficient computation of forward kinematics between any bodies in the world.
    2. Efficient computation of forward kinematics for all bodies with collisions for updating collision checkers.
    3. Efficient computation of forward kinematics as position and quaternion, useful for ROS tf.
    """

    compiled_collision_fks: cas.CompiledFunction
    compiled_all_fks: cas.CompiledFunction

    forward_kinematics_for_all_bodies: np.ndarray
    """
    A 2D array containing the stacked forward kinematics expressions for all bodies in the world.
    Dimensions are ((number of bodies) * 4) x 4.
    They are computed in batch for efficiency.
    """
    body_name_to_forward_kinematics_idx: Dict[PrefixedName, int]
    """
    Given a body name, returns the index of the first row in `forward_kinematics_for_all_bodies` that corresponds to that body.
    """

    def __init__(self, world: World):
        self.world = world
        self.child_body_to_fk_expr: Dict[PrefixedName, cas.TransformationMatrix] = {
            self.world.root.name: cas.TransformationMatrix()}
        self.tf: Dict[Tuple[PrefixedName, PrefixedName], cas.Expression] = OrderedDict()

    def connection_call(self, edge: Tuple[int, int, Connection]):
        """
        Gathers forward kinematics expressions for a connection.
        """
        connection = edge[2]
        map_T_parent = self.child_body_to_fk_expr[connection.parent.name]
        self.child_body_to_fk_expr[connection.child.name] = map_T_parent.dot(connection.origin_expression)
        self.tf[(connection.parent.name, connection.child.name)] = connection.origin_as_position_quaternion()

    tree_edge = connection_call

    def compile_forward_kinematics(self) -> None:
        """
        Compiles forward kinematics expressions for fast evaluation.
        """
        all_fks = cas.vstack([self.child_body_to_fk_expr[body.name] for body in self.world.bodies])
        tf = cas.vstack([pose for pose in self.tf.values()])
        collision_fks = []
        for body in self.world.bodies_with_collisions:
            if body == self.world.root:
                continue
            collision_fks.append(self.child_body_to_fk_expr[body.name])
        collision_fks = cas.vstack(collision_fks)
        params = [v.symbols.position for v in self.world.degrees_of_freedom]
        self.compiled_all_fks = all_fks.compile(parameters=params)
        self.compiled_collision_fks = collision_fks.compile(parameters=params)
        self.compiled_tf = tf.compile(parameters=params)
        self.idx_start = {body.name: i * 4 for i, body in enumerate(self.world.bodies)}

    def recompute(self) -> None:
        """
        Clears cache and recomputes all forward kinematics. Should be called after a state update.
        """
        self.compute_forward_kinematics_np.cache_clear()
        self.subs = self.world.state.positions
        self.forward_kinematics_for_all_bodies = self.compiled_all_fks.fast_call(self.subs)

    def compute_tf(self) -> np.ndarray:
        """
        Computes a (number of bodies) x 7 matrix of forward kinematics in position/quaternion format.
        The rows are ordered by body name.
        The first 3 entries are position values, the last 4 entires are quaternion values in x, y, z, w order.

        This is not updated in 'recompute', because this functionality is only used with ROS.
        :return: A large matrix with all forward kinematics.
        """
        return self.compiled_tf.fast_call(self.subs)

    @lru_cache(maxsize=None)
    def compute_forward_kinematics_np(self, root: Body, tip: Body) -> NpMatrix4x4:
        """
        Computes the forward kinematics from the root body to the tip body, root_T_tip.

        This method computes the transformation matrix representing the pose of the
        tip body relative to the root body, expressed as a numpy ndarray.

        :param root: Root body for which the kinematics are computed.
        :param tip: Tip body to which the kinematics are computed.
        :return: Transformation matrix representing the relative pose of the tip body with respect to the root body.
        """
        root = root.name
        tip = tip.name
        root_is_world = root == self.world.root.name
        tip_is_world = tip == self.world.root.name

        if not tip_is_world:
            i = self.idx_start[tip]
            map_T_tip = self.forward_kinematics_for_all_bodies[i:i + 4]
            if root_is_world:
                return map_T_tip

        if not root_is_world:
            i = self.idx_start[root]
            map_T_root = self.forward_kinematics_for_all_bodies[i:i + 4]
            root_T_map = inverse_frame(map_T_root)
            if tip_is_world:
                return root_T_map

        if tip_is_world and root_is_world:
            return np.eye(4)

        return root_T_map @ map_T_tip


class ResetStateContextManager:
    """
    A context manager for resetting the state of a given `World` instance.

    This class is designed to allow operations to be performed on a `World`
    object, ensuring that its state can be safely returned to its previous
    condition upon leaving the context. If no exceptions occur within the
    context, the original state of the `World` instance is restored, and the
    state change is notified.
    """

    def __init__(self, world: World):
        self.world = world

    def __enter__(self) -> None:
        self.state = deepcopy(self.world.state)

    def __exit__(self, exc_type: Optional[type], exc_val: Optional[Exception], exc_tb: Optional[type]) -> None:
        if exc_type is None:
            self.world.state = self.state
            self.world.notify_state_change()


class WorldModelUpdateContextManager:
    """
    Context manager for updating the state of a given `World` instance.
    This class manages that updates to the world within the context of this class only trigger recomputations after all
    desired updates have been performed.
    """
    first: bool = True

    def __init__(self, world: World):
        self.world = world

    def __enter__(self):
        if self.world.world_is_being_modified:
            self.first = False
        self.world.world_is_being_modified = True
        return self.world

    def __exit__(self, exc_type, exc_val, exc_tb):
        if self.first:
            self.world.world_is_being_modified = False
            if exc_type is None:
                self.world._notify_model_change()


def modifies_world(func):
    """
    Decorator that marks a method as a modification to the state or model of a world.
    """

    @wraps(func)
    def wrapper(self: World, *args, **kwargs):
        with self.modify_world() as context_manager:
            result = func(self, *args, **kwargs)
            return result

    return wrapper


@dataclass
class World:
    """
    A class representing the world.
    The world manages a set of bodies and connections represented as a tree-like graph.
    The nodes represent bodies in the world, and the edges represent joins between them.
    """

    kinematic_structure: rx.PyDAG[Body] = field(default_factory=lambda: rx.PyDAG(multigraph=False), kw_only=True,
                                                repr=False)
    """
    The kinematic structure of the world.
    The kinematic structure is a tree shaped directed graph where the nodes represent bodies in the world,
    and the edges represent connections between them.
    """

    views: List[View] = field(default_factory=list, repr=False)
    """
    All views the world is aware of.
    """

    degrees_of_freedom: List[DegreeOfFreedom] = field(default_factory=list)

    state: WorldState = field(default_factory=WorldState)
    """
    2d array where rows are derivatives and columns are dof values for that derivative.
    """

    _model_version: int = 0
    """
    The version of the model. This increases whenever a change to the kinematic model is made. Mostly triggered
    by adding/removing bodies and connections.
    """

    _state_version: int = 0
    """
    The version of the state. This increases whenever a change to the state of the kinematic model is made. 
    Mostly triggered by updating connection values.
    """

    world_is_being_modified: bool = False
    """
    Is set to True, when a function with @modifies_world is called or world.modify_world context is used.
    """

    name: Optional[str] = None
    """
    Name of the world. May act as default namespace for all bodies and views in the world which do not have a prefix.
    """

    @property
    def root(self) -> Body:
        """
        The root of the world is the unique node with in-degree 0.

        :return: The root of the world.
        """
        possible_roots = [node for node in self.bodies if self.kinematic_structure.in_degree(node.index) == 0]
        if len(possible_roots) == 1:
            return possible_roots[0]
        elif len(possible_roots) > 1:
            raise ValueError(f"More than one root found. Possible roots are {possible_roots}")
        else:
            raise ValueError(f"No root found.")

    def __hash__(self):
        return hash(id(self))

<<<<<<< HEAD
    @property
    def active_degrees_of_freedom(self) -> List[DegreeOfFreedom]:
        dofs = []
        for connection in self.connections:
            if isinstance(connection, ActiveConnection):
                dofs.extend(connection.active_dofs)
        return dofs

    @property
    def passive_degrees_of_freedom(self) -> List[DegreeOfFreedom]:
        dofs = []
        for connection in self.connections:
            if isinstance(connection, PassiveConnection):
                dofs.extend(connection.passive_dofs)
        return dofs

    def validate(self) -> None:
=======
    def validate(self) -> bool:
>>>>>>> 51f2a02f
        """
        Validate the world.

        The world must be a tree.
        :return: True if the world is valid, raises an AssertionError otherwise.
        """
        assert len(self.bodies) == (len(self.connections) + 1)
        assert rx.is_weakly_connected(self.kinematic_structure)
        return True

    @modifies_world
    def create_degree_of_freedom(self, name: PrefixedName, lower_limits: Optional[DerivativeMap[float]] = None,
                                 upper_limits: Optional[DerivativeMap[float]] = None) -> DegreeOfFreedom:
        """
        Create a degree of freedom in the world and return it.
        For dependent kinematics, DoFs must be created with this method and passed to the connection's conctructor.
        :param name: Name of the DoF.
        :param lower_limits: If the DoF is actively controlled, it must have at least velocity limits.
        :param upper_limits: If the DoF is actively controlled, it must have at least velocity limits.
        :return: The already registered DoF.
        """
        dof = DegreeOfFreedom(name=name, lower_limits=lower_limits, upper_limits=upper_limits, _world=self)
        initial_position = 0
        lower_limit = dof.lower_limits.position
        if lower_limit is not None:
            initial_position = max(lower_limit, initial_position)
        upper_limit = dof.upper_limits.position
        if upper_limit is not None:
            initial_position = min(upper_limit, initial_position)
        self.state[name].position = initial_position
        assert [dof for dof in self.degrees_of_freedom if dof.name == name].count(dof) == 0
        self.degrees_of_freedom.append(dof)
        return dof

    def modify_world(self) -> WorldModelUpdateContextManager:
        return WorldModelUpdateContextManager(self)

    def reset_state_context(self) -> ResetStateContextManager:
        return ResetStateContextManager(self)

    def reset_cache(self) -> None:
        # super().reset_cache()
        # self.get_directly_controlled_child_links_with_collisions.cache_clear()
        # self.get_directly_controlled_child_links_with_collisions.cache_clear()
        # self.compute_chain_reduced_to_controlled_joints.cache_clear()
        # self.get_movable_parent_joint.cache_clear()
        # self.get_controlled_parent_joint_of_link.cache_clear()
        # self.get_controlled_parent_joint_of_joint.cache_clear()
        self.compute_split_chain_of_bodies.cache_clear()
        self.compute_split_chain_of_connections.cache_clear()
        # self.are_linked.cache_clear()
        # self.compose_fk_expression.cache_clear()
        self.compute_chain_of_bodies.cache_clear()
        self.compute_chain_of_connections.cache_clear()
        # self.is_link_controlled.cache_clear()
        for dof in self.degrees_of_freedom:
            dof.reset_cache()

    def notify_state_change(self) -> None:
        """
        If you have changed the state of the world, call this function to trigger necessary events and increase
        the state version.
        """
        # self.compute_fk.cache_clear()
        # self.compute_fk_with_collision_offset_np.cache_clear()
        self._recompute_forward_kinematics()
        self._state_version += 1

    def _notify_model_change(self) -> None:
        """
        Call this function if you have changed the model of the world to trigger necessary events and increase
        the model version number.
        """
        if not self.world_is_being_modified:
            # self._fix_tree_structure()
            self.reset_cache()
            self.compile_forward_kinematics_expressions()
            # self._cleanup_unused_dofs()
            self.notify_state_change()
            self._model_version += 1
            self.validate()

    @property
    def bodies(self) -> List[Body]:
        """
        :return: A list of all bodies in the world.
        """
        return list(self.kinematic_structure.nodes())

    @property
    def bodies_with_collisions(self) -> List[Body]:
        """
        :return: A list of all bodies in the world that have collisions.
        """
        return [body for body in self.bodies if body.has_collision()]

    @property
    def connections(self) -> List[Connection]:
        """
        :return: A list of all connections in the world.
        """
        return list(self.kinematic_structure.edges())

    @modifies_world
    def add_body(self, body: Body) -> None:
        """
        Add a body to the world.

        :param body: The body to add.
        """
        if body._world is self and body.index is not None:
            return
        elif body._world is not None and body._world is not self:
            raise NotImplementedError("Cannot add a body that already belongs to another world.")

        body.index = self.kinematic_structure.add_node(body)

        # write self as the bodys world
        body._world = self

    @modifies_world
    def add_connection(self, connection: Connection) -> None:
        """
        Add a connection and the bodies it connects to the world.

        :param connection: The connection to add.
        """
        self.add_body(connection.parent)
        self.add_body(connection.child)
        connection._world = self
        self.kinematic_structure.add_edge(connection.parent.index, connection.child.index, connection)

    def add_view(self, view: View, exists_ok: bool = False) -> None:
        """
        Adds a view to the current list of views if it doesn't already exist. Ensures
        that the `view` is associated with the current instance and maintains the
        integrity of unique view names.

        :param view: The view instance to be added. Its name must be unique within
            the current context.
        :param exists_ok: Whether to raise an error or not when a view already exists.

        :raises AddingAnExistingViewError: If exists_ok is False and a view with the same name and type already exists.
        """
<<<<<<< HEAD
        try:
            self.get_view_by_name(view.name)
        except KeyError:
            pass
=======
        if self.get_view_by_name_and_type(view.name, type(view)):
            if not exists_ok:
                raise AddingAnExistingViewError(view)
>>>>>>> 51f2a02f
        else:
            view._world = self
            self.views.append(view)

<<<<<<< HEAD
    def get_connections_of_branch(self, root: Body) -> List[Connection]:
        """
        Collect all connections that are below root in the tree.

        :param root: The root body of the branch
        :return: List of all connections in the subtree rooted at the given body
        """

        # Create a custom visitor to collect connections
        class ConnectionCollector(rustworkx.visit.DFSVisitor):
            def __init__(self, world: 'World'):
                self.world = world
                self.connections = []

            def tree_edge(self, edge: Tuple[int, int, Connection]):
                """Called for each tree edge during DFS traversal"""
                self.connections.append(edge[2])  # edge[2] is the connection

        visitor = ConnectionCollector(self)
        rx.dfs_search(self.kinematic_structure, [root.index], visitor)

        return visitor.connections

    def get_bodies_of_branch(self, root: Body) -> List[Body]:
        """
        Collect all bodies that are below root in the tree.

        :param root: The root body of the branch
        :return: List of all bodies in the subtree rooted at the given body (including the root)
        """

        # Create a custom visitor to collect bodies
        class BodyCollector(rustworkx.visit.DFSVisitor):
            def __init__(self, world: World):
                self.world = world
                self.bodies = []

            def discover_vertex(self, node_index: int, time: int) -> None:
                """Called when a vertex is first discovered during DFS traversal"""
                body = self.world.kinematic_structure[node_index]
                self.bodies.append(body)

        visitor = BodyCollector(self)
        rx.dfs_search(self.kinematic_structure, [root.index], visitor)

        return visitor.bodies

    def get_view_by_name(self, name: Union[str, PrefixedName]) -> View:
=======
    def get_view_by_name_and_type(self, name: Union[str, PrefixedName], view_type: Type[View]) -> Optional[View]:
>>>>>>> 51f2a02f
        """
        Retrieves a View from the list of view based on its name.
        If the input is of type `PrefixedName`, it checks whether the prefix is specified and looks for an
        exact match. Otherwise, it matches based on the name's string representation.
        If more than one body with the same name is found, an assertion error is raised.
        If no matching body is found, a `ValueError` is raised.

        :param name: The name of the view to search for. Can be a string or a `PrefixedName` object.
        :param view_type: The class (type) of the view to search for.
        :return: The `View` object that matches the given name.
<<<<<<< HEAD
        :raises ValueError: If multiple or no views with the specified name are found.
        :raises KeyError: If no view is found.
=======
>>>>>>> 51f2a02f
        """
        if isinstance(name, PrefixedName):
            if name.prefix is not None:
                matches = [view for view in self.views if view.name == name and type(view) == view_type]
            else:
                matches = [view for view in self.views if view.name.name == name.name and type(view) == view_type]
        else:
            matches = [view for view in self.views if view.name.name == name and type(view) == view_type]
        if len(matches) > 1:
            raise DuplicateViewError(matches)
        if matches:
            return matches[0]
<<<<<<< HEAD
        raise KeyError(f'View with name {name} not found')

    def get_world_state_symbols(self) -> List[cas.Symbol]:
        """
        Constructs and returns a list of symbols representing the state of the system. The state
        is defined in terms of positions, velocities, accelerations, and jerks for each degree
        of freedom specified in the current state.

        :raises KeyError: If a degree of freedom defined in the state does not exist in
            the `degrees_of_freedom`.
        :returns: A combined list of symbols corresponding to the positions, velocities,
            accelerations, and jerks for each degree of freedom in the state.
        """
        positions = [self.get_degree_of_freedom_by_name(v_name).symbols.position for v_name in self.state]
        velocities = [self.get_degree_of_freedom_by_name(v_name).symbols.velocity for v_name in self.state]
        accelerations = [self.get_degree_of_freedom_by_name(v_name).symbols.acceleration for v_name in self.state]
        jerks = [self.get_degree_of_freedom_by_name(v_name).symbols.jerk for v_name in self.state]
        return positions + velocities + accelerations + jerks
=======
        return None

>>>>>>> 51f2a02f

    @modifies_world
    def remove_body(self, body: Body) -> None:
        if body._world is self and body.index is not None:
            self.kinematic_structure.remove_node(body.index)
            body._world = None
            body.index = None
        else:
            logger.debug("Trying to remove a body that is not part of this world.")


    @modifies_world
    def merge_world(self, other: World, root_connection: Connection = None) -> None:
        """
        Merge a world into the existing one by merging degrees of freedom, states, connections, and bodies.
        This removes all bodies and connections from `other`.

        :param other: The world to be added.
        :param root_connection: If provided, this connection will be used to connect the two worlds. Otherwise, a new Connection6DoF will be created
        :return: None
        """

        self_root = self.root
        other_root = other.root
        for dof in other.degrees_of_freedom:
            self.state[dof.name].position = other.state[dof.name].position
            self.state[dof.name].velocity = other.state[dof.name].velocity
            self.state[dof.name].acceleration = other.state[dof.name].acceleration
            self.state[dof.name].jerk = other.state[dof.name].jerk
            dof._world = self
        self.degrees_of_freedom.extend(other.degrees_of_freedom)

        # do not trigger computations in other
        other.world_is_being_modified = True
        for connection in other.connections:
            other.remove_body(connection.parent)
            other.remove_body(connection.child)
            self.add_connection(connection)
        other.world_is_being_modified = False

        connection = root_connection or Connection6DoF(parent=self_root, child=other_root, _world=self)
        self.add_connection(connection)

    def merge_world_at_pose(self, other: World, pose: NpMatrix4x4) -> None:
        """
        Merge another world into the existing one, creates a 6DoF connection between the root of this world and the root
        of the other world.
        :param other: The world to be added.
        :param pose: world_root_T_other_root, the pose of the other world's root with respect to the current world's root
        """
        root_connection = Connection6DoF(parent=self.root, child=other.root, _world=self)
        root_connection.origin = pose
        self.merge_world(other, root_connection)
        self.add_connection(root_connection)

    def __str__(self):
        return f"{self.__class__.__name__} with {len(self.bodies)} bodies."


    def get_connection(self, parent: Body, child: Body) -> Connection:
        return self.kinematic_structure.get_edge_data(parent.index, child.index)

<<<<<<< HEAD
    def search_for_connections_of_type(self, connection_type: Union[Type[Connection], Tuple[Type[Connection], ...]]) \
            -> List[Connection]:
        return [c for c in self.connections if isinstance(c, connection_type)]

    def search_for_views_of_type(self, view_type: Union[Type[View], Tuple[Type[View], ...]]) \
            -> List[View]:
        return [v for v in self.views if isinstance(v, view_type)]

    @modifies_world
    def clear(self):
        """
        Clears all stored data and resets the state of the instance.
        """
        for body in list(self.bodies):
            self.remove_body(body)

        self.views.clear()
        self.degrees_of_freedom.clear()
        self.state = WorldState()
=======
>>>>>>> 51f2a02f

    def get_body_by_name(self, name: Union[str, PrefixedName]) -> Body:
        """
        Retrieves a body from the list of bodies based on its name.
        If the input is of type `PrefixedName`, it checks whether the prefix is specified and looks for an
        exact match. Otherwise, it matches based on the name's string representation.
        If more than one body with the same name is found, an assertion error is raised.
        If no matching body is found, a `ValueError` is raised.

        :param name: The name of the body to search for. Can be a string or a `PrefixedName` object.
        :return: The `Body` object that matches the given name.
        :raises ValueError: If multiple or no bodies with the specified name are found.
        """
        if isinstance(name, PrefixedName):
            if name.prefix is not None:
                matches = [body for body in self.bodies if body.name == name]
            else:
                matches = [body for body in self.bodies if body.name.name == name.name]
        else:
            matches = [body for body in self.bodies if body.name.name == name]
        if len(matches) > 1:
            raise ValueError(f'Multiple bodies with name {name} found')
        if matches:
            return matches[0]
        raise KeyError(f'Body with name {name} not found')

    def get_degree_of_freedom_by_name(self, name: Union[str, PrefixedName]) -> DegreeOfFreedom:
        """
        Retrieves a DegreeOfFreedom from the list of DegreeOfFreedom based on its name.
        If the input is of type `PrefixedName`, it checks whether the prefix is specified and looks for an
        exact match. Otherwise, it matches based on the name's string representation.
        If more than one body with the same name is found, an assertion error is raised.
        If no matching body is found, a `ValueError` is raised.

        :param name: The name of the DegreeOfFreedom to search for. Can be a string or a `PrefixedName` object.
        :return: The `DegreeOfFreedom` object that matches the given name.
        :raises ValueError: If multiple or no DegreeOfFreedom with the specified name are found.
        """
        if isinstance(name, PrefixedName):
            if name.prefix is not None:
                matches = [dof for dof in self.degrees_of_freedom if dof.name == name]
            else:
                matches = [dof for dof in self.degrees_of_freedom if dof.name.name == name.name]
        else:
            matches = [dof for dof in self.degrees_of_freedom if dof.name.name == name]
        if len(matches) > 1:
            raise ValueError(f'Multiple DegreeOfFreedom with name {name} found')
        if matches:
            return matches[0]
        raise KeyError(f'DegreeOfFreedom with name {name} not found')


    def get_connection_by_name(self, name: Union[str, PrefixedName]) -> Connection:
        """
        Retrieve a connection by its name.
        This method accepts either a string or a `PrefixedName` instance.
        It searches through the list of connections and returns the one
        that matches the given name. If the `PrefixedName` contains a prefix,
        the method ensures the name, including the prefix, matches an existing
        connection. Otherwise, it only considers the unprefixed name. If more than
        one connection matches the specified name, or if no connection is found,
        an exception is raised.

        :param name: The name of the connection to retrieve. Can be a string or
            a `PrefixedName` instance. If a prefix is included in `PrefixedName`,
            it will be used for matching.
        :return: The connection that matches the specified name.
        :raises ValueError: If multiple connections with the given name are found
            or if no connection with the given name exists.
        """
        if isinstance(name, PrefixedName):
            if name.prefix is not None:
                matches = [conn for conn in self.connections if conn.name == name]
            else:
                matches = [conn for conn in self.connections if conn.name.name == name.name]
        else:
            matches = [conn for conn in self.connections if conn.name.name == name]
        if len(matches) > 1:
            raise ValueError(f'Multiple connections with name {name} found')
        if matches:
            return matches[0]
        raise KeyError(f'Connection with name {name} not found')


    @lru_cache(maxsize=None)
    def compute_child_bodies(self, body: Body) -> List[Body]:
        """
        Computes the child bodies of a given body in the world.
        :param body: The body for which to compute child bodies.
        :return: A list of child bodies.
        """
        return list(self.kinematic_structure.successors(body.index))

    def compute_child_bodies_recursive(self, body: Body) -> List[Body]:
        """
        Computes all child bodies of a given body in the world recursively.
        :param body: The body for which to compute child bodies.
        :return: A list of all child bodies.
        """
        children = self.compute_child_bodies(body)
        for child in children:
            children.extend(self.compute_child_bodies_recursive(child))
        return children


    @lru_cache(maxsize=None)
    def compute_parent_body(self, body: Body) -> Body:
        """
        Computes the parent body of a given body in the world.
        :param body: The body for which to compute the parent body.
        :return: The parent body of the given body.
        """
        return next(iter(self.kinematic_structure.predecessors(body.index)))


    @lru_cache(maxsize=None)
    def compute_parent_connection(self, body: Body) -> Connection:
        """
        Computes the parent connection of a given body in the world.
        :param body: The body for which to compute the parent connection.
        :return: The parent connection of the given body.
        """
        return self.kinematic_structure.get_edge_data(self.compute_parent_body(body).index, body.index)


    @lru_cache(maxsize=None)
    def compute_chain_of_bodies(self, root: Body, tip: Body) -> List[Body]:
        if root == tip:
            return [root]
        shortest_paths = rx.all_shortest_paths(self.kinematic_structure, root.index, tip.index, as_undirected=False)

        if len(shortest_paths) == 0:
            raise rx.NoPathFound(f'No path found from {root} to {tip}')

        return [self.kinematic_structure[index] for index in shortest_paths[0]]


    @lru_cache(maxsize=None)
    def compute_chain_of_connections(self, root: Body, tip: Body) -> List[Connection]:
        body_chain = self.compute_chain_of_bodies(root, tip)
        return [self.get_connection(body_chain[i], body_chain[i + 1]) for i in range(len(body_chain) - 1)]


    @lru_cache(maxsize=None)
    def compute_split_chain_of_bodies(self, root: Body, tip: Body) -> Tuple[List[Body], List[Body], List[Body]]:
        """
        Computes the chain between root and tip. Can handle chains that start and end anywhere in the tree.
        :param root: The root body to start the chain from
        :param tip: The tip body to end the chain at
        :return: tuple containing
                    1. chain from root to the common ancestor (excluding common ancestor)
                    2. list containing just the common ancestor
                    3. chain from common ancestor to tip (excluding common ancestor)
        """
        if root == tip:
            return [], [root], []
        root_chain = self.compute_chain_of_bodies(self.root, root)
        tip_chain = self.compute_chain_of_bodies(self.root, tip)
        i = 0
        for i in range(min(len(root_chain), len(tip_chain))):
            if root_chain[i] != tip_chain[i]:
                break
        else:
            i += 1
        common_ancestor = tip_chain[i - 1]
        root_chain = self.compute_chain_of_bodies(common_ancestor, root)
        root_chain = root_chain[1:]
        root_chain = root_chain[::-1]
        tip_chain = self.compute_chain_of_bodies(common_ancestor, tip)
        tip_chain = tip_chain[1:]
        return root_chain, [common_ancestor], tip_chain


    @lru_cache(maxsize=None)
    def compute_split_chain_of_connections(self, root: Body, tip: Body) -> Tuple[List[Connection], List[Connection]]:
        """
        Computes split chains of connections between 'root' and 'tip' bodies. Returns tuple of two Connection lists:
        (root->common ancestor, tip->common ancestor). Returns empty lists if root==tip.

        :param root: The starting `Body` object for the chain of connections.
        :param tip: The ending `Body` object for the chain of connections.
        :return: A tuple of two lists: the first list contains `Connection` objects from the `root` to
            the common ancestor, and the second list contains `Connection` objects from the `tip` to the
            common ancestor.
        """
        if root == tip:
            return [], []
        root_chain, common_ancestor, tip_chain = self.compute_split_chain_of_bodies(root, tip)
        root_chain.append(common_ancestor[0])
        tip_chain.insert(0, common_ancestor[0])
        root_connections = []
        for i in range(len(root_chain) - 1):
            root_connections.append(self.get_connection(root_chain[i + 1], root_chain[i]))
        tip_connections = []
        for i in range(len(tip_chain) - 1):
            tip_connections.append(self.get_connection(tip_chain[i], tip_chain[i + 1]))
        return root_connections, tip_connections


    @property
    def layers(self) -> List[List[Body]]:
        return rx.layers(self.kinematic_structure, [self.root.index], index_output=False)


    def bfs_layout(self, scale: float = 1., align: PlotAlignment = PlotAlignment.VERTICAL) -> Dict[int, np.array]:
        """
        Generate a bfs layout for this circuit.

        :return: A dict mapping the node indices to 2d coordinates.
        """
        layers = self.layers

        pos = None
        nodes = []
        width = len(layers)
        for i, layer in enumerate(layers):
            height = len(layer)
            xs = np.repeat(i, height)
            ys = np.arange(0, height, dtype=float)
            offset = ((width - 1) / 2, (height - 1) / 2)
            layer_pos = np.column_stack([xs, ys]) - offset
            if pos is None:
                pos = layer_pos
            else:
                pos = np.concatenate([pos, layer_pos])
            nodes.extend(layer)

        # Find max length over all dimensions
        pos -= pos.mean(axis=0)
        lim = np.abs(pos).max()  # max coordinate for all axes
        # rescale to (-scale, scale) in all directions, preserves aspect
        if lim > 0:
            pos *= scale / lim

        if align == PlotAlignment.HORIZONTAL:
            pos = pos[:, ::-1]  # swap x and y coords

        pos = dict(zip([node.index for node in nodes], pos))
        return pos


    def plot_kinematic_structure(self, scale: float = 1., align: PlotAlignment = PlotAlignment.VERTICAL) -> None:
        """
        Plots the kinematic structure of the world.
        The plot shows bodies as nodes and connections as edges in a directed graph.
        """
        # Create a new figure
        plt.figure(figsize=(12, 8))

        pos = self.bfs_layout(scale=scale, align=align)

        rustworkx.visualization.mpl_draw(self.kinematic_structure, pos=pos, labels=lambda body: str(body.name),
                                         with_labels=True,
                                         edge_labels=lambda edge: edge.__class__.__name__)

        plt.title("World Kinematic Structure")
        plt.axis('off')  # Hide axes
        plt.show()


    def _travel_branch(self, body: Body, visitor: rustworkx.visit.DFSVisitor) -> None:
        """
        Apply a DFS Visitor to a subtree of the kinematic structure.

        :param body: Starting point of the search
        :param visitor: This visitor to apply.
        """
        rx.dfs_search(self.kinematic_structure, [body.index], visitor)


    def compile_forward_kinematics_expressions(self) -> None:
        """
        Traverse the kinematic structure and compile forward kinematics expressions for fast evaluation.
        """
        new_fks = ForwardKinematicsVisitor(self)
        self._travel_branch(self.root, new_fks)
        new_fks.compile_forward_kinematics()
        self._fk_computer = new_fks


    def _recompute_forward_kinematics(self) -> None:
        self._fk_computer.recompute()


    @copy_lru_cache()
    def compose_forward_kinematics_expression(self, root: Body, tip: Body) -> cas.TransformationMatrix:
        """
        :param root: The root body in the kinematic chain.
            It determines the starting point of the forward kinematics calculation.
        :param tip: The tip body in the kinematic chain.
            It determines the endpoint of the forward kinematics calculation.
        :return: An expression representing the computed forward kinematics of the tip body relative to the root body.
        """

        fk = cas.TransformationMatrix()
        root_chain, tip_chain = self.compute_split_chain_of_connections(root, tip)
        connection: Connection
        for connection in root_chain:
            tip_T_root = connection.origin_expression.inverse()
            fk = fk.dot(tip_T_root)
        for connection in tip_chain:
            fk = fk.dot(connection.origin_expression)
        fk.reference_frame = root
        fk.child_frame = tip
        return fk


    def compute_forward_kinematics_np(self, root: Body, tip: Body) -> NpMatrix4x4:
        """
        Computes the forward kinematics from the root body to the tip body, root_T_tip.

        This method computes the transformation matrix representing the pose of the
        tip body relative to the root body, expressed as a numpy ndarray.

        :param root: Root body for which the kinematics are computed.
        :param tip: Tip body to which the kinematics are computed.
        :return: Transformation matrix representing the relative pose of the tip body with respect to the root body.
        """
        return self._fk_computer.compute_forward_kinematics_np(root, tip).copy()


    def compute_relative_pose(self, pose: NpMatrix4x4, target_body: Body, pose_body: Body) -> NpMatrix4x4:
        """
        Computes the relative pose to a body given another body as reference.
        :param pose: The pose to be transformed
        :param target_body: The body to which the pose should be transformed
        :param pose_body: The body which should be used as reference frame for the pose
        :return: The pose relative to the target body.
        """
        target_T_pose = self.compute_forward_kinematics_np(target_body, pose_body)
        return target_T_pose @ pose


    def find_dofs_for_position_symbols(self, symbols: List[cas.Symbol]) -> List[DegreeOfFreedom]:
        result = []
        for s in symbols:
            for dof in self.degrees_of_freedom:
                if s == dof.symbols.position:
                    result.append(dof)
        return result


    def compute_inverse_kinematics(self, root: Body, tip: Body, target: NpMatrix4x4,
                                   dt: float = 0.05, max_iterations: int = 200,
                                   translation_velocity: float = 0.2, rotation_velocity: float = 0.2) \
            -> Dict[DegreeOfFreedom, float]:
        """
        Compute inverse kinematics using quadratic programming.

        :param root: Root body of the kinematic chain
        :param tip: Tip body of the kinematic chain
        :param target: Desired tip pose relative to the root body
        :param dt: Time step for integration
        :param max_iterations: Maximum number of iterations
        :param translation_velocity: Maximum translation velocity
        :param rotation_velocity: Maximum rotation velocity
        :return: Dictionary mapping DOF names to their computed positions
        """
        ik_solver = InverseKinematicsSolver(self)
        return ik_solver.solve(root, tip, target, dt, max_iterations, translation_velocity, rotation_velocity)


    def apply_control_commands(self, commands: np.ndarray, dt: float, derivative: Derivatives) -> None:
        """
        Updates the state of a system by applying control commands at a specified derivative level,
        followed by backward integration to update lower derivatives.

        :param commands: Control commands to be applied at the specified derivative
            level. The array length must match the number of free variables
            in the system.
        :param dt: Time step used for the integration of lower derivatives.
        :param derivative: The derivative level to which the control commands are
            applied.
        :return: None
        """
        if len(commands) != len(self.degrees_of_freedom):
            raise ValueError(
                f"Commands length {len(commands)} does not match number of free variables {len(self.degrees_of_freedom)}")

        self.state.set_derivative(derivative, commands)

        for i in range(derivative - 1, -1, -1):
            self.state.set_derivative(i, self.state.get_derivative(i) + self.state.get_derivative(i + 1) * dt)
        for connection in self.connections:
            if isinstance(connection, HasUpdateState):
                connection.update_state(dt)
        self.notify_state_change()


    def set_positions_1DOF_connection(self, new_state: Dict[Has1DOFState, float]) -> None:
        for connection, value in new_state.items():
            connection.position = value
        self.notify_state_change()

    @overload
    def transform(self, target_frame: Body, geometric_cas_object: cas.Point3) -> cas.Point3:
        ...

    @overload
    def transform(self, target_frame: Body, geometric_cas_object: cas.TransformationMatrix) -> cas.TransformationMatrix:
        ...

    @overload
    def transform(self, target_frame: Body, geometric_cas_object: cas.Vector3) -> cas.Vector3:
        ...

    @overload
    def transform(self, target_frame: Body, geometric_cas_object: cas.Quaternion) -> cas.Quaternion:
        ...

    @overload
    def transform(self, target_frame: Body, geometric_cas_object: cas.RotationMatrix) -> cas.RotationMatrix:
        ...

    def transform(self, target_frame, geometric_cas_object):
        if geometric_cas_object.reference_frame is None:
            raise Exception('Can\'t transform an object without reference_frame.')
        target_frame_T_reference_frame = cas.TransformationMatrix(self.compute_forward_kinematics_np(
            root=target_frame,
            tip=geometric_cas_object.reference_frame))
        if isinstance(geometric_cas_object, cas.Quaternion):
            reference_frame_R = geometric_cas_object.to_rotation_matrix()
            target_frame_R = target_frame_T_reference_frame.dot(reference_frame_R)
            return target_frame_R.to_quaternion()
        else:
            return target_frame_T_reference_frame.dot(geometric_cas_object)<|MERGE_RESOLUTION|>--- conflicted
+++ resolved
@@ -6,11 +6,7 @@
 from dataclasses import dataclass, field
 from enum import IntEnum
 from functools import wraps, lru_cache
-<<<<<<< HEAD
-from typing import Dict, Tuple, OrderedDict, Union, Optional, Type, TypeVar, overload
-=======
-from typing import Dict, Tuple, OrderedDict, Union, Optional, Type
->>>>>>> 51f2a02f
+from typing import Dict, Tuple, OrderedDict, Union, Optional, TypeVar, overload
 
 import matplotlib.pyplot as plt
 import numpy as np
@@ -19,20 +15,15 @@
 import rustworkx.visualization
 from typing_extensions import List, Type
 
-<<<<<<< HEAD
 from .connections import ActiveConnection, PassiveConnection
-from .connections import HasUpdateState, Has1DOFState
-=======
 from .connections import HasUpdateState, Has1DOFState, Connection6DoF
->>>>>>> 51f2a02f
 from .degree_of_freedom import DegreeOfFreedom
-from .exceptions import AddingAnExistingViewError, DuplicateViewError
+from .exceptions import DuplicateViewError
 from .ik_solver import InverseKinematicsSolver
 from .prefixed_name import PrefixedName
 from .spatial_types import spatial_types as cas
 from .spatial_types.derivatives import Derivatives, DerivativeMap
 from .spatial_types.math import inverse_frame
-from .spatial_types.spatial_types import TransformationMatrix
 from .types import NpMatrix4x4
 from .utils import IDGenerator, copy_lru_cache
 from .world_entity import Body, Connection, View
@@ -294,7 +285,6 @@
     def __hash__(self):
         return hash(id(self))
 
-<<<<<<< HEAD
     @property
     def active_degrees_of_freedom(self) -> List[DegreeOfFreedom]:
         dofs = []
@@ -311,10 +301,7 @@
                 dofs.extend(connection.passive_dofs)
         return dofs
 
-    def validate(self) -> None:
-=======
     def validate(self) -> bool:
->>>>>>> 51f2a02f
         """
         Validate the world.
 
@@ -459,21 +446,13 @@
 
         :raises AddingAnExistingViewError: If exists_ok is False and a view with the same name and type already exists.
         """
-<<<<<<< HEAD
-        try:
-            self.get_view_by_name(view.name)
-        except KeyError:
-            pass
-=======
         if self.get_view_by_name_and_type(view.name, type(view)):
             if not exists_ok:
                 raise AddingAnExistingViewError(view)
->>>>>>> 51f2a02f
         else:
             view._world = self
             self.views.append(view)
 
-<<<<<<< HEAD
     def get_connections_of_branch(self, root: Body) -> List[Connection]:
         """
         Collect all connections that are below root in the tree.
@@ -521,10 +500,7 @@
 
         return visitor.bodies
 
-    def get_view_by_name(self, name: Union[str, PrefixedName]) -> View:
-=======
     def get_view_by_name_and_type(self, name: Union[str, PrefixedName], view_type: Type[View]) -> Optional[View]:
->>>>>>> 51f2a02f
         """
         Retrieves a View from the list of view based on its name.
         If the input is of type `PrefixedName`, it checks whether the prefix is specified and looks for an
@@ -535,11 +511,8 @@
         :param name: The name of the view to search for. Can be a string or a `PrefixedName` object.
         :param view_type: The class (type) of the view to search for.
         :return: The `View` object that matches the given name.
-<<<<<<< HEAD
         :raises ValueError: If multiple or no views with the specified name are found.
         :raises KeyError: If no view is found.
-=======
->>>>>>> 51f2a02f
         """
         if isinstance(name, PrefixedName):
             if name.prefix is not None:
@@ -552,7 +525,6 @@
             raise DuplicateViewError(matches)
         if matches:
             return matches[0]
-<<<<<<< HEAD
         raise KeyError(f'View with name {name} not found')
 
     def get_world_state_symbols(self) -> List[cas.Symbol]:
@@ -571,10 +543,6 @@
         accelerations = [self.get_degree_of_freedom_by_name(v_name).symbols.acceleration for v_name in self.state]
         jerks = [self.get_degree_of_freedom_by_name(v_name).symbols.jerk for v_name in self.state]
         return positions + velocities + accelerations + jerks
-=======
-        return None
-
->>>>>>> 51f2a02f
 
     @modifies_world
     def remove_body(self, body: Body) -> None:
@@ -637,7 +605,6 @@
     def get_connection(self, parent: Body, child: Body) -> Connection:
         return self.kinematic_structure.get_edge_data(parent.index, child.index)
 
-<<<<<<< HEAD
     def search_for_connections_of_type(self, connection_type: Union[Type[Connection], Tuple[Type[Connection], ...]]) \
             -> List[Connection]:
         return [c for c in self.connections if isinstance(c, connection_type)]
@@ -657,8 +624,6 @@
         self.views.clear()
         self.degrees_of_freedom.clear()
         self.state = WorldState()
-=======
->>>>>>> 51f2a02f
 
     def get_body_by_name(self, name: Union[str, PrefixedName]) -> Body:
         """
