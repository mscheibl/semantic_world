from __future__ import absolute_import
from __future__ import annotations

import inspect
import logging
import os
from copy import deepcopy
from dataclasses import dataclass, field
from enum import IntEnum
from functools import wraps, lru_cache
from itertools import combinations_with_replacement
from typing_extensions import Dict, Tuple, OrderedDict, Optional, TypeVar, Union, Callable, Any
from typing_extensions import Type, Set

import matplotlib.pyplot as plt
import numpy as np
import rustworkx as rx
import rustworkx.visit
import rustworkx.visualization
from lxml import etree
from typing_extensions import List

<<<<<<< HEAD
from .connections import ActiveConnection, PassiveConnection, FixedConnection, PrismaticConnection, RevoluteConnection, \
    OmniDrive
from .connections import (HasUpdateState, Has1DOFState, Connection6DoF, )
from .degree_of_freedom import DegreeOfFreedom
=======
from .world_description.connections import ActiveConnection, PassiveConnection, FixedConnection, Connection6DoF
from .world_description.connections import HasUpdateState, Has1DOFState
from .world_description.degree_of_freedom import DegreeOfFreedom
>>>>>>> e79967fc
from .exceptions import (DuplicateViewError, AddingAnExistingViewError, ViewNotFoundError,
                                       AlreadyBelongsToAWorldError, )
from .spatial_computations.ik_solver import InverseKinematicsSolver
from .datastructures.prefixed_name import PrefixedName
from .robots import AbstractRobot
from .spatial_types import spatial_types as cas
from .spatial_types.derivatives import Derivatives
from .spatial_types.math import inverse_frame
<<<<<<< HEAD
from .spatial_types.spatial_types import TransformationMatrix
from .spatial_types.symbol_manager import SymbolManager
from .types import NpMatrix4x4
=======
from .datastructures.types import NpMatrix4x4
>>>>>>> e79967fc
from .utils import IDGenerator, copy_lru_cache
from .world_description.world_entity import (Body, Connection, View, KinematicStructureEntity, Region, GenericKinematicStructureEntity,
                                                           CollisionCheckingConfig, )
from .world_description.world_state import WorldState

logger = logging.getLogger(__name__)

id_generator = IDGenerator()

GenericView = TypeVar("GenericView", bound=View)

FunctionStack = List[Tuple[Callable, Dict[str, Any]]]


class PlotAlignment(IntEnum):
    HORIZONTAL = 0
    VERTICAL = 1


class ForwardKinematicsVisitor(rustworkx.visit.DFSVisitor):
    """
    Visitor class for collection various forward kinematics expressions in a world model.

    This class is designed to traverse a world, compute the forward kinematics transformations in batches for different
    use cases.
    1. Efficient computation of forward kinematics between any bodies in the world.
    2. Efficient computation of forward kinematics for all bodies with collisions for updating collision checkers.
    3. Efficient computation of forward kinematics as position and quaternion, useful for ROS tf.
    """

    compiled_collision_fks: cas.CompiledFunction
    compiled_all_fks: cas.CompiledFunction

    forward_kinematics_for_all_bodies: np.ndarray
    """
    A 2D array containing the stacked forward kinematics expressions for all bodies in the world.
    Dimensions are ((number of bodies) * 4) x 4.
    They are computed in batch for efficiency.
    """
    body_name_to_forward_kinematics_idx: Dict[PrefixedName, int]
    """
    Given a body name, returns the index of the first row in `forward_kinematics_for_all_bodies` that corresponds to that body.
    """

    def __init__(self, world: World):
        self.world = world
        self.child_body_to_fk_expr: Dict[PrefixedName, cas.TransformationMatrix] = {
            self.world.root.name: cas.TransformationMatrix()
        }
        self.tf: Dict[Tuple[PrefixedName, PrefixedName], cas.Expression] = OrderedDict()

    def connection_call(self, edge: Tuple[int, int, Connection]):
        """
        Gathers forward kinematics expressions for a connection.
        """
        connection = edge[2]
        map_T_parent = self.child_body_to_fk_expr[connection.parent.name]
        self.child_body_to_fk_expr[connection.child.name] = map_T_parent.dot(
            connection.origin_expression
        )
        self.tf[(connection.parent.name, connection.child.name)] = (
            connection.origin_as_position_quaternion()
        )

    tree_edge = connection_call

    def compile_forward_kinematics(self) -> None:
        """
        Compiles forward kinematics expressions for fast evaluation.
        """
        all_fks = cas.vstack(
            [
                self.child_body_to_fk_expr[body.name]
                for body in self.world.kinematic_structure_entities
            ]
        )
        tf = cas.vstack([pose for pose in self.tf.values()])
        collision_fks = []
        for body in sorted(
            self.world.bodies_with_enabled_collision, key=lambda b: b.name
        ):
            if body == self.world.root:
                continue
            collision_fks.append(self.child_body_to_fk_expr[body.name])
        collision_fks = cas.vstack(collision_fks)
        params = [v.symbols.position for v in self.world.degrees_of_freedom]
        self.compiled_all_fks = all_fks.compile(parameters=params)
        self.compiled_collision_fks = collision_fks.compile(parameters=params)
        self.compiled_tf = tf.compile(parameters=params)
        self.idx_start = {
            body.name: i * 4
            for i, body in enumerate(self.world.kinematic_structure_entities)
        }

    def recompute(self) -> None:
        """
        Clears cache and recomputes all forward kinematics. Should be called after a state update.
        """
        self.compute_forward_kinematics_np.cache_clear()
        self.subs = self.world.state.positions
        self.forward_kinematics_for_all_bodies = self.compiled_all_fks.fast_call(
            self.subs
        )
        self.collision_fks = self.compiled_collision_fks.fast_call(self.subs)

    def compute_tf(self) -> np.ndarray:
        """
        Computes a (number of bodies) x 7 matrix of forward kinematics in position/quaternion format.
        The rows are ordered by body name.
        The first 3 entries are position values, the last 4 entires are quaternion values in x, y, z, w order.

        This is not updated in 'recompute', because this functionality is only used with ROS.
        :return: A large matrix with all forward kinematics.
        """
        return self.compiled_tf.fast_call(self.subs)

    @lru_cache(maxsize=None)
    def compute_forward_kinematics_np(self, root: Body, tip: Body) -> NpMatrix4x4:
        """
        Computes the forward kinematics from the root body to the tip body, root_T_tip.

        This method computes the transformation matrix representing the pose of the
        tip body relative to the root body, expressed as a numpy ndarray.

        :param root: Root body for which the kinematics are computed.
        :param tip: Tip body to which the kinematics are computed.
        :return: Transformation matrix representing the relative pose of the tip body with respect to the root body.
        """
        root = root.name
        tip = tip.name
        root_is_world = root == self.world.root.name
        tip_is_world = tip == self.world.root.name

        if not tip_is_world:
            i = self.idx_start[tip]
            map_T_tip = self.forward_kinematics_for_all_bodies[i : i + 4]
            if root_is_world:
                return map_T_tip

        if not root_is_world:
            i = self.idx_start[root]
            map_T_root = self.forward_kinematics_for_all_bodies[i : i + 4]
            root_T_map = inverse_frame(map_T_root)
            if tip_is_world:
                return root_T_map

        if tip_is_world and root_is_world:
            return np.eye(4)

        return root_T_map @ map_T_tip


class ResetStateContextManager:
    """
    A context manager for resetting the state of a given `World` instance.

    This class is designed to allow operations to be performed on a `World`
    object, ensuring that its state can be safely returned to its previous
    condition upon leaving the context. If no exceptions occur within the
    context, the original state of the `World` instance is restored, and the
    state change is notified.
    """

    def __init__(self, world: World):
        self.world = world

    def __enter__(self) -> None:
        self.state = deepcopy(self.world.state)

    def __exit__(
        self,
        exc_type: Optional[type],
        exc_val: Optional[Exception],
        exc_tb: Optional[type],
    ) -> None:
        if exc_type is None:
            self.world.state = self.state
            self.world.notify_state_change()


class WorldModelUpdateContextManager:
    """
    Context manager for updating the state of a given `World` instance.
    This class manages that updates to the world within the context of this class only trigger recomputations after all
    desired updates have been performed.
    """

    first: bool = True
    """
    First time flag.
    """

    modification: Callable = None
    """
    Modification function.
    """

    arguments: Dict[str, Any] = None
    """
    Arguments of the modification function.
    """

    def __init__(self, world: World):
        self.world = world

    def __enter__(self):
        if self.world.world_is_being_modified:
            self.first = False
        self.world.world_is_being_modified = True

        if self.first:
            self.world._current_atomic_modifications = []

        return self

    def __exit__(self, exc_type, exc_val, exc_tb):
        if self.modification is not None:
            self.world._current_atomic_modifications.append(
                (self.modification, self.arguments)
            )
        if self.first:
            self.world.world_is_being_modified = False
            self.world._atomic_modifications.append(
                self.world._current_atomic_modifications
            )
            self.world._current_atomic_modifications = None
            if exc_type is None:
                self.world._notify_model_change()


class AtomicWorldModificationNotAtomic(Exception):
    """
    Exception raised when atomic world modifications are overlapping.
    If this exception is raised, it means that somewhere in the code a function decorated with @atomic_world_modification
    triggered another function decorated with it. This must not happen ever!
    """


def atomic_world_modification(func):
    """
    Decorator for ensuring atomicity in world modification operations.

    This decorator ensures that no other atomic world modification is in progress when the decorated function is executed.
    It records the function call along with its arguments for potential replay or tracking purposes.
    If an operation is attempted when the world is locked, it raises an appropriate exception.

    Raises:
        AtomicWorldModificationNotAtomic: If the world is already locked during the execution of another atomic operation.
    """
    sig = inspect.signature(func)

    @wraps(func)
    def wrapper(self: World, *args, **kwargs):
        if self._atomic_operation_is_being_executed:
            raise AtomicWorldModificationNotAtomic(f"World {self} is locked.")
        self._atomic_operation_is_being_executed = True

        # bind args and kwargs
        bound = sig.bind_partial(
            self, *args, **kwargs
        )  # use bind() if you require all args
        bound.apply_defaults()  # fill in default values

        # record function call
        self._current_atomic_modifications.append((func, bound.arguments))

        result = func(self, *args, **kwargs)

        self._atomic_operation_is_being_executed = False
        return result

    return wrapper


@dataclass
class World:
    """
    A class representing the world.
    The world manages a set of kinematic structure entities and connections represented as a tree-like graph.
    The nodes represent kinematic structure entities in the world, and the edges represent joins between them.
    """

    kinematic_structure: rx.PyDAG[KinematicStructureEntity] = field(
        default_factory=lambda: rx.PyDAG(multigraph=False), kw_only=True, repr=False
    )
    """
    The kinematic structure of the world.
    The kinematic structure is a tree shaped directed graph where the nodes represent kinematic structure entities
     in the world, and the edges represent connections between them.
    """

    views: List[View] = field(default_factory=list, repr=False)
    """
    All views the world is aware of.
    """

    degrees_of_freedom: List[DegreeOfFreedom] = field(default_factory=list)
    """
    All degrees of freedom in the world.
    """

    state: WorldState = field(default_factory=WorldState)
    """
    2d array where rows are derivatives and columns are dof values for that derivative.
    """

    _model_version: int = 0
    """
    The version of the model. This increases whenever a change to the kinematic model is made. Mostly triggered
    by adding/removing bodies and connections.
    """

    _state_version: int = 0
    """
    The version of the state. This increases whenever a change to the state of the kinematic model is made. 
    Mostly triggered by updating connection values.
    """

    world_is_being_modified: bool = False
    """
    Is set to True, when a function with @locks_world is called or world.modify_world context is used.
    """

    name: Optional[str] = None
    """
    Name of the world. May act as default namespace for all bodies and views in the world which do not have a prefix.
    """

    state_change_callbacks: List[Callable] = field(default_factory=list, repr=False)
    """
    Callbacks to be called when the state of the world changes.
    """

    model_change_callbacks: List[Callable] = field(default_factory=list, repr=False)
    """
    Callbacks to be called when the model of the world changes.
    """

    _atomic_modifications: List[FunctionStack] = field(
        default_factory=list, repr=False, init=False
    )
    """
    All atomic modifications applied to the world. Tracked by @atomic_world_modification.
    The field itself is a list of lists. The outer lists indicates when to trigger the model/state change callbacks.
    The inner list is a block of modifications where change callbacks must not be called in between.
    """

    _current_atomic_modifications: Optional[FunctionStack] = field(
        default=None, repr=False, init=False
    )
    """
    The current modification block called within one context of @atomic_world_modification.
    """

    _atomic_operation_is_being_executed: bool = field(init=False, default=False)
    """
    Flag that indicates if an atomic world operation is currently being executed.
    See `atomic_world_modification` for more information.
    """

    _disabled_collision_pairs: Set[Tuple[Body, Body]] = field(default_factory=lambda: set(), repr=False)
    """
    Collisions for these Body pairs is disabled.f
    """

    _temp_disabled_collision_pairs: Set[Tuple[Body, Body]] = field(default_factory=lambda: set(), repr=False)
    """
    A set of Body pairs for which collisions are temporarily disabled.
    """

    def reset_temporary_collision_config(self):
        self._temp_disabled_collision_pairs = set()
        for body in self.bodies:
            if body.has_collision():
                body.reset_temporary_collision_config()

    @property
    def root(self) -> Optional[KinematicStructureEntity]:
        """
        The root of the world is the unique node with in-degree 0.

        :return: The root of the world.
        """

        if not self.kinematic_structure_entities:
            return None
        possible_roots = [
            node
            for node in self.kinematic_structure_entities
            if self.kinematic_structure.in_degree(node.index) == 0
        ]
        if len(possible_roots) == 1:
            return possible_roots[0]
        elif len(possible_roots) > 1:
            raise ValueError(
                f"More than one root found. Possible roots are {possible_roots}"
            )
        else:
            raise ValueError(f"No root found.")

    def __hash__(self):
        return hash(id(self))

    @property
    def active_degrees_of_freedom(self) -> Set[DegreeOfFreedom]:
        dofs = set()
        for connection in self.connections:
            if isinstance(connection, ActiveConnection):
                dofs.update(set(connection.active_dofs))
        return dofs

    @property
    def passive_degrees_of_freedom(self) -> Set[DegreeOfFreedom]:
        dofs = set()
        for connection in self.connections:
            if isinstance(connection, PassiveConnection):
                dofs.update(set(connection.passive_dofs))
        return dofs

    def validate(self) -> bool:
        """
        Validate the world.

        The world must be a tree.
        :return: True if the world is valid, raises an AssertionError otherwise.
        """
        if self.empty:
            return True
        assert len(self.kinematic_structure_entities) == (len(self.connections) + 1)
        assert rx.is_weakly_connected(self.kinematic_structure)
        actual_dofs = set()
        for connection in self.connections:
            actual_dofs.update(connection.dofs)
        assert actual_dofs == set(
            self.degrees_of_freedom
        ), "self.degrees_of_freedom does not match the actual dofs used in connections. Did you forget to call deleted_orphaned_dof()?"
        return True

    @atomic_world_modification
    def _add_degree_of_freedom(self, dof: DegreeOfFreedom) -> None:
        """
        Adds a degree of freedom to the current system and initializes its state.

        This method modifies the internal state of the system by adding a new
        degree of freedom (DOF). It sets the initial position of the DOF based
        on its configured lower and upper position limits, ensuring it respects
        both constraints. The DOF is then added to the list of degrees of freedom
        in the system.

        :param dof: The degree of freedom to be added to the system.
        :type dof: DegreeOfFreedom
        :return: None
        """
        dof._world = self

        initial_position = 0
        lower_limit = dof.lower_limits.position
        if lower_limit is not None:
            initial_position = max(lower_limit, initial_position)
        upper_limit = dof.upper_limits.position
        if upper_limit is not None:
            initial_position = min(upper_limit, initial_position)
        self.state[dof.name].position = initial_position
        self.degrees_of_freedom.append(dof)

    def add_degree_of_freedom(self, dof: DegreeOfFreedom) -> None:
        """
        Adds degree of freedom in the world.
        This is used to register DoFs that are not created by the world, but are part of the world model.
        :param dof: The degree of freedom to register.
        """
        if dof._world is self and dof in self.degrees_of_freedom:
            return
        if dof._world is not None:
            raise AlreadyBelongsToAWorldError(
                world=dof._world, type_trying_to_add=DegreeOfFreedom
            )
        self._add_degree_of_freedom(dof)

    @atomic_world_modification
    def remove_degree_of_freedom(self, dof: DegreeOfFreedom) -> None:
        self.degrees_of_freedom.remove(dof)
        del self.state[dof.name]

    def modify_world(self) -> WorldModelUpdateContextManager:
        return WorldModelUpdateContextManager(self)
        if self._context_manager is not None:
            return self._context_manager
        return WorldModelUpdateContextManager(self)

    def reset_state_context(self) -> ResetStateContextManager:
        return ResetStateContextManager(self)

    def clear_all_lru_caches(self):
        for method_name in dir(self):
            try:
                method = getattr(self, method_name)
                if hasattr(method, "cache_clear") and callable(method.cache_clear):
                    method.cache_clear()
            except AttributeError:
                # Skip attributes that can't be accessed
                pass

    def notify_state_change(self) -> None:
        """
        If you have changed the state of the world, call this function to trigger necessary events and increase
        the state version.
        """
        # self.compute_fk.cache_clear()
        # self.compute_fk_with_collision_offset_np.cache_clear()
        if not self.empty:
            self._recompute_forward_kinematics()
        self._state_version += 1
        for callback in self.state_change_callbacks:
            callback()

    def _notify_model_change(self) -> None:
        """
        Notifies the system of a model change and updates necessary states, caches,
        and forward kinematics expressions while also triggering registered callbacks
        for model changes.
        """
        if not self.world_is_being_modified:
            self.clear_all_lru_caches()
            self.compile_forward_kinematics_expressions()
            self.notify_state_change()
            self._model_version += 1

            for callback in self.model_change_callbacks:
                callback()

            self.validate()
            self.disable_non_robot_collisions()
            self.disable_collisions_for_adjacent_bodies()

    def delete_orphaned_dofs(self):
        actual_dofs = set()
        for connection in self.connections:
            actual_dofs.update(connection.dofs)
        self.degrees_of_freedom = list(actual_dofs)

    def get_kinematic_structure_entity_by_type(
        self, entity_type: Type[GenericKinematicStructureEntity]
    ) -> List[GenericKinematicStructureEntity]:
        """
        Retrieves all kinematic structure entities of a specific type from the world.

        :param entity_type: The class (type) of the kinematic structure entities to search for.
        :return: A list of `KinematicStructureEntity` objects that match the given type.
        """
        return [
            entity
            for entity in self.kinematic_structure_entities
            if isinstance(entity, entity_type)
        ]

    @property
    def kinematic_structure_entities(self) -> List[KinematicStructureEntity]:
        """
        :return: A list of all bodies in the world.
        """
        return list(self.kinematic_structure.nodes())

    @property
    def regions(self) -> List[Region]:
        """
        :return: A list of all regions in the world.
        """
        return self.get_kinematic_structure_entity_by_type(Region)

    @property
    def bodies(self) -> List[Body]:
        """
        :return: A list of all bodies in the world.
        """
        return self.get_kinematic_structure_entity_by_type(Body)

    @property
    def connections(self) -> List[Connection]:
        """
        :return: A list of all connections in the world.
        """
        return list(self.kinematic_structure.edges())

    @atomic_world_modification
    def _add_kinematic_structure_entity(
        self, kinematic_structure_entity: KinematicStructureEntity
    ) -> None:
        """
        Add an kinematic_structure_entity to the world.
        Do not call this function directly, use add_kinematic_structure_entity instead.

        :param kinematic_structure_entity: The kinematic_structure_entity to add.
        """
        kinematic_structure_entity.index = self.kinematic_structure.add_node(
            kinematic_structure_entity
        )
        kinematic_structure_entity._world = self

    def add_kinematic_structure_entity(
        self, kinematic_structure_entity: KinematicStructureEntity
    ) -> None:
        """
        Add a kinematic_structure_entity to the world if it does not exist already.

        :param kinematic_structure_entity: The kinematic_structure_entity to add.
        """
        logger.info(
            f"Trying to add kinematic_structure_entity with name {kinematic_structure_entity.name}"
        )
        if (
            kinematic_structure_entity._world is self
            and kinematic_structure_entity.index is not None
        ):
            logger.info(
                f"Skipping since add kinematic_structure_entity already exists."
            )
            return
        elif (
            kinematic_structure_entity._world is not None
            and kinematic_structure_entity._world is not self
        ):
            raise AlreadyBelongsToAWorldError(
                world=kinematic_structure_entity._world,
                type_trying_to_add=KinematicStructureEntity,
            )
        elif kinematic_structure_entity.name in [
            ke.name for ke in self.kinematic_structure_entities
        ]:
            raise AttributeError(
                "A kinematic structure entity with the name already exists in the world."
            )

        self._add_kinematic_structure_entity(kinematic_structure_entity)

    def add_body(self, body: Body) -> None:
        self.add_kinematic_structure_entity(body)

    @atomic_world_modification
    def _add_connection(self, connection: Connection):
        """
        Adds a connection to the kinematic structure.

        The method updates the connection instance to associate it with the current
        world instance and reflects the connection in the kinematic structure.
        Do not call this function directly, use add_connection instead.

        :param connection: The connection to be added to the kinematic structure.
        """
        connection._world = self
        self.kinematic_structure.add_edge(
            connection.parent.index, connection.child.index, connection
        )

    def add_connection(self, connection: Connection) -> None:
        """
        Add a connection and the entities it connects to the world.

        :param connection: The connection to add.
        """
        self.add_kinematic_structure_entity(connection.parent)
        self.add_kinematic_structure_entity(connection.child)
        self._add_connection(connection)

    def add_view(self, view: View, exists_ok: bool = False) -> None:
        """
        Adds a view to the current list of views if it doesn't already exist. Ensures
        that the `view` is associated with the current instance and maintains the
        integrity of unique view names.

        :param view: The view instance to be added. Its name must be unique within
            the current context.
        :param exists_ok: Whether to raise an error or not when a view already exists.

        :raises AddingAnExistingViewError: If exists_ok is False and a view with the same name and type already exists.
        """
        try:
            self.get_view_by_name(view.name)
            if not exists_ok:
                raise AddingAnExistingViewError(view)
        except ViewNotFoundError:
            view._world = self
            self.views.append(view)

    def remove_view(self, view: View) -> None:
        """
        Removes a view from the current list of views if it exists.

        :param view: The view instance to be removed.
        """
        try:
            existing_view = self.get_view_by_name(view.name)
            if existing_view == view:
                self.views.remove(existing_view)
                view._world = None
            else:
                raise ValueError(
                    "The provided view instance does not match the existing view with the same name."
                )
        except ViewNotFoundError:
            logger.debug(f"View {view.name} not found in the world. No action taken.")

    def get_connections_of_branch(self, root: Body) -> List[Connection]:
        """
        Collect all connections that are below root in the tree.

        :param root: The root body of the branch
        :return: List of all connections in the subtree rooted at the given body
        """

        # Create a custom visitor to collect connections
        class ConnectionCollector(rustworkx.visit.DFSVisitor):
            def __init__(self, world: "World"):
                self.world = world
                self.connections = []

            def tree_edge(self, edge: Tuple[int, int, Connection]):
                """Called for each tree edge during DFS traversal"""
                self.connections.append(edge[2])  # edge[2] is the connection

        visitor = ConnectionCollector(self)
        rx.dfs_search(self.kinematic_structure, [root.index], visitor)

        return visitor.connections

    def get_bodies_of_branch(self, root: Body) -> List[Body]:
        """
        Collect all bodies that are below root in the tree.

        :param root: The root body of the branch
        :return: List of all bodies in the subtree rooted at the given body (including the root)
        """

        # Create a custom visitor to collect bodies
        class BodyCollector(rustworkx.visit.DFSVisitor):
            def __init__(self, world: World):
                self.world = world
                self.bodies = []

            def discover_vertex(self, node_index: int, time: int) -> None:
                """Called when a vertex is first discovered during DFS traversal"""
                body = self.world.kinematic_structure[node_index]
                self.bodies.append(body)

        visitor = BodyCollector(self)
        rx.dfs_search(self.kinematic_structure, [root.index], visitor)

        return visitor.bodies

    def get_view_by_name(self, name: Union[str, PrefixedName]) -> Optional[View]:
        """
        Retrieves a View from the list of view based on its name.
        If the input is of type `PrefixedName`, it checks whether the prefix is specified and looks for an
        exact match. Otherwise, it matches based on the name's string representation.
        If more than one body with the same name is found, an assertion error is raised.
        If no matching body is found, a `ValueError` is raised.

        :param name: The name of the view to search for. Can be a string or a `PrefixedName` object.
        :return: The `View` object that matches the given name.
        :raises ValueError: If multiple or no views with the specified name are found.
        :raises KeyError: If no view is found.
        """
        if isinstance(name, PrefixedName):
            if name.prefix is not None:
                matches = [view for view in self.views if view.name == name]
            else:
                matches = [view for view in self.views if view.name.name == name.name]
        else:
            matches = [view for view in self.views if view.name.name == name]
        if len(matches) > 1:
            raise DuplicateViewError(matches)
        if matches:
            return matches[0]
        raise ViewNotFoundError(name)

    def get_world_state_symbols(self) -> List[cas.Symbol]:
        """
        Constructs and returns a list of symbols representing the state of the system. The state
        is defined in terms of positions, velocities, accelerations, and jerks for each degree
        of freedom specified in the current state.

        :raises KeyError: If a degree of freedom defined in the state does not exist in
            the `degrees_of_freedom`.
        :returns: A combined list of symbols corresponding to the positions, velocities,
            accelerations, and jerks for each degree of freedom in the state.
        """
        positions = [
            self.get_degree_of_freedom_by_name(v_name).symbols.position
            for v_name in self.state
        ]
        velocities = [
            self.get_degree_of_freedom_by_name(v_name).symbols.velocity
            for v_name in self.state
        ]
        accelerations = [
            self.get_degree_of_freedom_by_name(v_name).symbols.acceleration
            for v_name in self.state
        ]
        jerks = [
            self.get_degree_of_freedom_by_name(v_name).symbols.jerk
            for v_name in self.state
        ]
        return positions + velocities + accelerations + jerks

    def get_views_by_type(self, view_type: Type[GenericView]) -> List[GenericView]:
        """
        Retrieves all views of a specific type from the world.

        :param view_type: The class (type) of the views to search for.
        :return: A list of `View` objects that match the given type.
        """
        return [view for view in self.views if isinstance(view, view_type)]

    @atomic_world_modification
    def _remove_kinematic_structure_entity(
        self, kinematic_structure_entity: KinematicStructureEntity
    ) -> None:
        """
        Removes a kinematic_structure_entity from the world.

        Do not call this function directly, use `remove_kinematic_structure_entity` instead.

        :param kinematic_structure_entity: The kinematic_structure_entity to remove.
        """
        self.kinematic_structure.remove_node(kinematic_structure_entity.index)
        kinematic_structure_entity._world = None
        kinematic_structure_entity.index = None

    def remove_kinematic_structure_entity(
        self, kinematic_structure_entity: KinematicStructureEntity
    ) -> None:
        """
        Removes a kinematic_structure_entity from the world.

        :param kinematic_structure_entity: The kinematic_structure_entity to remove.
        """
        if (
            kinematic_structure_entity._world is self
            and kinematic_structure_entity.index is not None
        ):
            self._remove_kinematic_structure_entity(kinematic_structure_entity)
        else:
            logger.debug(
                "Trying to remove an kinematic_structure_entity that is not part of this world."
            )

    @atomic_world_modification
    def _remove_connection(self, connection: Connection) -> None:
        self.kinematic_structure.remove_edge(
            connection.parent.index, connection.child.index
        )
        connection._world = None
        connection.index = None

    def remove_connection(self, connection: Connection) -> None:
        """
        Removes a connection and deletes the corresponding degree of freedom, if it was only used by this connection.
        Might create disconnected entities, so make sure to add a new connection or delete the child kinematic_structure_entity.

        :param connection: The connection to be removed
        """
        remaining_dofs = set()
        for remaining_connection in self.connections:
            if remaining_connection == connection:
                continue
            remaining_dofs.update(remaining_connection.dofs)

        with self.modify_world():
            for dof in connection.dofs:
                if dof not in remaining_dofs:
                    self.remove_degree_of_freedom(dof)
            self._remove_connection(connection)

    def merge_world(self, other: World, root_connection: Connection = None) -> None:
        """
        Merge a world into the existing one by merging degrees of freedom, states, connections, and bodies.
        This removes all bodies and connections from `other`.

        :param other: The world to be added.
        :param root_connection: If provided, this connection will be used to connect the two worlds. Otherwise, a new Connection6DoF will be created
        :return: None
        """
        assert other is not self, "Cannot merge a world with itself."

        with self.modify_world():
            self_root = self.root
            other_root = other.root
            for dof in other.degrees_of_freedom:
                self.state[dof.name].position = other.state[dof.name].position
                self.state[dof.name].velocity = other.state[dof.name].velocity
                self.state[dof.name].acceleration = other.state[dof.name].acceleration
                self.state[dof.name].jerk = other.state[dof.name].jerk
                dof._world = self
            self.degrees_of_freedom.extend(other.degrees_of_freedom)

            # do not trigger computations in other
            with other.modify_world():
                for connection in other.connections:
                    other.remove_kinematic_structure_entity(connection.parent)
                    other.remove_kinematic_structure_entity(connection.child)
                    self.add_connection(connection)
                for kinematic_structure_entity in other.kinematic_structure_entities:
                    if kinematic_structure_entity._world is not None:
                        other.remove_kinematic_structure_entity(
                            kinematic_structure_entity
                        )

                other_views = [view for view in other.views]
                for view in other_views:
                    other.remove_view(view)
                    self.add_view(view)

            connection = root_connection or Connection6DoF(
                parent=self_root, child=other_root, _world=self
            )
            for dof in connection.dofs:
                self.add_degree_of_freedom(dof)
            self.add_connection(connection)

    def move_branch(self, branch_root: Body, new_parent: Body) -> None:
        """
        Destroys the connection between branch_root and its parent, and moves it to a new parent using a new connection
        of the same type. The pose of body with respect to root stays the same.

        :param branch_root: The root of the branch to be moved.
        :param new_parent: The new parent of the branch.
        """

        with self.modify_world():
            old_connection = branch_root.parent_connection
            if isinstance(old_connection, FixedConnection):
                new_parent_T_root = self.compute_forward_kinematics(
                    new_parent, branch_root
                )
                new_connection = FixedConnection(
                    parent=new_parent,
                    child=branch_root,
                    _world=self,
                    origin_expression=new_parent_T_root,
                )
                self.add_connection(new_connection)
                self.remove_connection(old_connection)
            elif isinstance(old_connection, Connection6DoF):
                new_parent_T_root = self.compute_forward_kinematics(
                    new_parent, branch_root
                )
                new_connection = Connection6DoF(
                    parent=new_parent, child=branch_root, _world=self
                )
                self.add_connection(new_connection)
                self.remove_connection(old_connection)
                new_connection.origin = new_parent_T_root
            else:
                raise ValueError(
                    f'Cannot move branch: "{branch_root.name}" is not connected with a FixedConnection'
                )

    def merge_world_at_pose(self, other: World, pose: cas.TransformationMatrix) -> None:
        """
        Merge another world into the existing one, creates a 6DoF connection between the root of this world and the root
        of the other world.
        :param other: The world to be added.
        :param pose: world_root_T_other_root, the pose of the other world's root with respect to the current world's root
        """
        with self.modify_world():
            root_connection = Connection6DoF(
                parent=self.root, child=other.root, _world=self
            )
            root_connection.origin = pose
            self.merge_world(other, root_connection)

    def __str__(self):
        return f"{self.__class__.__name__} with {len(self.kinematic_structure_entities)} bodies."

    def get_connection(
        self, parent: KinematicStructureEntity, child: KinematicStructureEntity
    ) -> Connection:
        """
        Retrieves the connection between a parent and child kinematic_structure_entity in the kinematic structure.
        """
        return self.kinematic_structure.get_edge_data(parent.index, child.index)

    def get_connections_by_type(
        self, connection_type: Union[Type[Connection], Tuple[Type[Connection], ...]]
    ) -> List[Connection]:
        return [c for c in self.connections if isinstance(c, connection_type)]

    def clear(self):
        """
        Clears all stored data and resets the state of the instance.
        """
        with self.modify_world():
            for body in list(self.bodies):
                self.remove_kinematic_structure_entity(body)

            self.views.clear()
            self.degrees_of_freedom.clear()
            self.state = WorldState()

    def get_kinematic_structure_entity_by_name(
        self, name: Union[str, PrefixedName]
    ) -> KinematicStructureEntity:
        """
        Retrieves a kinematic_structure_entity from the list of KinematicStructureEntites based on its name.
        If the input is of type `PrefixedName`, it checks whether the prefix is specified and looks for an
        exact match. Otherwise, it matches based on the name's string representation.
        If more than one kinematic_structure_entity with the same name is found, an assertion error is raised.
        If no matching kinematic_structure_entity is found, a `ValueError` is raised.

        :param name: The name of the kinematic_structure_entity to search for. Can be a string or a `PrefixedName` object.
        :return: The `KinematicStructureEntity` object that matches the given name.
        :raises ValueError: If multiple or no KinematicStructureEntities with the specified name are found.
        """
        if isinstance(name, PrefixedName):
            if name.prefix is not None:
                matches = [
                    entity
                    for entity in self.kinematic_structure_entities
                    if entity.name == name
                ]
            else:
                matches = [
                    entity
                    for entity in self.kinematic_structure_entities
                    if entity.name.name == name.name
                ]
        else:
            matches = [
                entity
                for entity in self.kinematic_structure_entities
                if entity.name.name == name
            ]
        if len(matches) > 1:
            raise ValueError(
                f"Multiple KinematicStructureEntities with name {name} found"
            )
        if matches:
            return matches[0]
        raise KeyError(f"KinematicStructureEntity with name {name} not found")

    def get_body_by_name(self, name: Union[str, PrefixedName]) -> Body:
        """
        Retrieves a Body from the list of bodies based on its name.
        If the input is of type `PrefixedName`, it checks whether the prefix is specified and looks for an
        exact match. Otherwise, it matches based on the name's string representation.
        If more than one body with the same name is found, an assertion error is raised.
        If no matching body is found, a `ValueError` is raised.

        :param name: The name of the body to search for. Can be a string or a `PrefixedName` object.
        :return: The `Body` object that matches the given name.
        :raises ValueError: If multiple or no bodies with the specified name are found.
        """
        if isinstance(name, PrefixedName):
            if name.prefix is not None:
                matches = [body for body in self.bodies if body.name == name]
            else:
                matches = [body for body in self.bodies if body.name.name == name.name]
        else:
            matches = [body for body in self.bodies if body.name.name == name]
        if len(matches) > 1:
            raise ValueError(f"Multiple bodies with name {name} found")
        if matches:
            return matches[0]
        raise KeyError(f"Body with name {name} not found")

    def get_degree_of_freedom_by_name(
        self, name: Union[str, PrefixedName]
    ) -> DegreeOfFreedom:
        """
        Retrieves a DegreeOfFreedom from the list of DegreeOfFreedom based on its name.
        If the input is of type `PrefixedName`, it checks whether the prefix is specified and looks for an
        exact match. Otherwise, it matches based on the name's string representation.
        If more than one body with the same name is found, an assertion error is raised.
        If no matching body is found, a `ValueError` is raised.

        :param name: The name of the DegreeOfFreedom to search for. Can be a string or a `PrefixedName` object.
        :return: The `DegreeOfFreedom` object that matches the given name.
        :raises ValueError: If multiple or no DegreeOfFreedom with the specified name are found.
        """
        if isinstance(name, PrefixedName):
            if name.prefix is not None:
                matches = [dof for dof in self.degrees_of_freedom if dof.name == name]
            else:
                matches = [
                    dof for dof in self.degrees_of_freedom if dof.name.name == name.name
                ]
        else:
            matches = [dof for dof in self.degrees_of_freedom if dof.name.name == name]
        if len(matches) > 1:
            raise ValueError(f"Multiple DegreeOfFreedom with name {name} found")
        if matches:
            return matches[0]
        raise KeyError(f"DegreeOfFreedom with name {name} not found")

    def get_connection_by_name(self, name: Union[str, PrefixedName]) -> Connection:
        """
        Retrieve a connection by its name.
        This method accepts either a string or a `PrefixedName` instance.
        It searches through the list of connections and returns the one
        that matches the given name. If the `PrefixedName` contains a prefix,
        the method ensures the name, including the prefix, matches an existing
        connection. Otherwise, it only considers the unprefixed name. If more than
        one connection matches the specified name, or if no connection is found,
        an exception is raised.

        :param name: The name of the connection to retrieve. Can be a string or
            a `PrefixedName` instance. If a prefix is included in `PrefixedName`,
            it will be used for matching.
        :return: The connection that matches the specified name.
        :raises ValueError: If multiple connections with the given name are found
            or if no connection with the given name exists.
        """
        if isinstance(name, PrefixedName):
            if name.prefix is not None:
                matches = [conn for conn in self.connections if conn.name == name]
            else:
                matches = [
                    conn for conn in self.connections if conn.name.name == name.name
                ]
        else:
            matches = [conn for conn in self.connections if conn.name.name == name]
        if len(matches) > 1:
            raise ValueError(f"Multiple connections with name {name} found")
        if matches:
            return matches[0]
        raise KeyError(f"Connection with name {name} not found")

    @lru_cache(maxsize=None)
    def compute_child_kinematic_structure_entities(
        self, kinematic_structure_entity: KinematicStructureEntity
    ) -> List[KinematicStructureEntity]:
        """
        Computes the child entities of a given KinematicStructureEntity in the world.
        :param kinematic_structure_entity: The KinematicStructureEntity for which to compute children.
        :return: A list of child KinematicStructureEntities.
        """
        return list(
            self.kinematic_structure.successors(kinematic_structure_entity.index)
        )

    @lru_cache(maxsize=None)
    def compute_descendent_child_kinematic_structure_entities(
        self, kinematic_structure_entity: KinematicStructureEntity
    ) -> List[KinematicStructureEntity]:
        """
        Computes all child entities of a given KinematicStructureEntity in the world recursively.
        :param kinematic_structure_entity: The KinematicStructureEntity for which to compute children.
        :return: A list of all child KinematicStructureEntities.
        """
        children = self.compute_child_kinematic_structure_entities(
            kinematic_structure_entity
        )
        for child in children:
            children.extend(
                self.compute_descendent_child_kinematic_structure_entities(child)
            )
        return children

    @lru_cache(maxsize=None)
    def compute_parent_kinematic_structure_entity(
        self, kinematic_structure_entity: KinematicStructureEntity
    ) -> KinematicStructureEntity:
        """
        Computes the parent KinematicStructureEntity of a given KinematicStructureEntity in the world.
        :param kinematic_structure_entity: The KinematicStructureEntity for which to compute the parent KinematicStructureEntity.
        :return: The parent KinematicStructureEntity of the given KinematicStructureEntity.
        """
        return next(
            iter(
                self.kinematic_structure.predecessors(kinematic_structure_entity.index)
            )
        )

    @lru_cache(maxsize=None)
    def compute_parent_connection(
        self, kinematic_structure_entity: KinematicStructureEntity
    ) -> Connection:
        """
        Computes the parent connection of a given KinematicStructureEntity in the world.
        :param kinematic_structure_entity: The entityKinematicStructureEntity for which to compute the parent connection.
        :return: The parent connection of the given KinematicStructureEntity.
        """
        return self.kinematic_structure.get_edge_data(
            self.compute_parent_kinematic_structure_entity(
                kinematic_structure_entity
            ).index,
            kinematic_structure_entity.index,
        )

    @lru_cache(maxsize=None)
    def compute_chain_of_kinematic_structure_entities(
        self, root: KinematicStructureEntity, tip: KinematicStructureEntity
    ) -> List[KinematicStructureEntity]:
        """
        Computes the chain between root and tip. Can handle chains that start and end anywhere in the tree.
        """
        if root == tip:
            return [root]
        shortest_paths = rx.all_shortest_paths(
            self.kinematic_structure, root.index, tip.index, as_undirected=False
        )

        if len(shortest_paths) == 0:
            raise rx.NoPathFound(f"No path found from {root} to {tip}")

        return [self.kinematic_structure[index] for index in shortest_paths[0]]

    @lru_cache(maxsize=None)
    def compute_chain_of_connections(
        self, root: KinematicStructureEntity, tip: KinematicStructureEntity
    ) -> List[Connection]:
        """
        Computes the chain of connections between root and tip. Can handle chains that start and end anywhere in the tree.
        """
        entity_chain = self.compute_chain_of_kinematic_structure_entities(root, tip)
        return [
            self.get_connection(entity_chain[i], entity_chain[i + 1])
            for i in range(len(entity_chain) - 1)
        ]

    @lru_cache(maxsize=None)
    def compute_split_chain_of_kinematic_structure_entities(
        self, root: KinematicStructureEntity, tip: KinematicStructureEntity
    ) -> Tuple[
        List[KinematicStructureEntity],
        List[KinematicStructureEntity],
        List[KinematicStructureEntity],
    ]:
        """
        Computes the chain between root and tip. Can handle chains that start and end anywhere in the tree.
        :param root: The root KinematicStructureEntity to start the chain from
        :param tip: The tip KinematicStructureEntity to end the chain at
        :return: tuple containing
                    1. chain from root to the common ancestor (excluding common ancestor)
                    2. list containing just the common ancestor
                    3. chain from common ancestor to tip (excluding common ancestor)
        """
        if root == tip:
            return [], [root], []
        root_chain = self.compute_chain_of_kinematic_structure_entities(self.root, root)
        tip_chain = self.compute_chain_of_kinematic_structure_entities(self.root, tip)
        i = 0
        for i in range(min(len(root_chain), len(tip_chain))):
            if root_chain[i] != tip_chain[i]:
                break
        else:
            i += 1
        common_ancestor = tip_chain[i - 1]
        root_chain = self.compute_chain_of_kinematic_structure_entities(
            common_ancestor, root
        )
        root_chain = root_chain[1:]
        root_chain = root_chain[::-1]
        tip_chain = self.compute_chain_of_kinematic_structure_entities(
            common_ancestor, tip
        )
        tip_chain = tip_chain[1:]
        return root_chain, [common_ancestor], tip_chain

    @lru_cache(maxsize=None)
    def compute_split_chain_of_connections(
        self, root: KinematicStructureEntity, tip: KinematicStructureEntity
    ) -> Tuple[List[Connection], List[Connection]]:
        """
        Computes split chains of connections between 'root' and 'tip' bodies. Returns tuple of two Connection lists:
        (root->common ancestor, tip->common ancestor). Returns empty lists if root==tip.

        :param root: The starting `KinematicStructureEntity` object for the chain of connections.
        :param tip: The ending `KinematicStructureEntity` object for the chain of connections.
        :return: A tuple of two lists: the first list contains `Connection` objects from the `root` to
            the common ancestor, and the second list contains `Connection` objects from the `tip` to the
            common ancestor.
        """
        if root == tip:
            return [], []
        root_chain, common_ancestor, tip_chain = (
            self.compute_split_chain_of_kinematic_structure_entities(root, tip)
        )
        root_chain = root_chain + [common_ancestor[0]]
        tip_chain = [common_ancestor[0]] + tip_chain
        root_connections = []
        for i in range(len(root_chain) - 1):
            root_connections.append(
                self.get_connection(root_chain[i + 1], root_chain[i])
            )
        tip_connections = []
        for i in range(len(tip_chain) - 1):
            tip_connections.append(self.get_connection(tip_chain[i], tip_chain[i + 1]))
        return root_connections, tip_connections

    @property
    def empty(self):
        """
        :return: Returns True if the world contains no kinematic_structure_entities, else False.
        """
        return len(self.kinematic_structure_entities) == 0

    @property
    def layers(self) -> List[List[KinematicStructureEntity]]:
        return rx.layers(
            self.kinematic_structure, [self.root.index], index_output=False
        )

    def bfs_layout(
        self, scale: float = 1.0, align: PlotAlignment = PlotAlignment.VERTICAL
    ) -> Dict[int, np.array]:
        """
        Generate a bfs layout for this circuit.

        :return: A dict mapping the node indices to 2d coordinates.
        """
        layers = self.layers

        pos = None
        nodes = []
        width = len(layers)
        for i, layer in enumerate(layers):
            height = len(layer)
            xs = np.repeat(i, height)
            ys = np.arange(0, height, dtype=float)
            offset = ((width - 1) / 2, (height - 1) / 2)
            layer_pos = np.column_stack([xs, ys]) - offset
            if pos is None:
                pos = layer_pos
            else:
                pos = np.concatenate([pos, layer_pos])
            nodes.extend(layer)

        # Find max length over all dimensions
        pos -= pos.mean(axis=0)
        lim = np.abs(pos).max()  # max coordinate for all axes
        # rescale to (-scale, scale) in all directions, preserves aspect
        if lim > 0:
            pos *= scale / lim

        if align == PlotAlignment.HORIZONTAL:
            pos = pos[:, ::-1]  # swap x and y coords

        pos = dict(zip([node.index for node in nodes], pos))
        return pos

    def plot_kinematic_structure(
        self, scale: float = 1.0, align: PlotAlignment = PlotAlignment.VERTICAL
    ) -> None:
        """
        Plots the kinematic structure of the world.
        The plot shows entities as nodes and connections as edges in a directed graph.
        """
        # Create a new figure
        plt.figure(figsize=(12, 8))

        pos = self.bfs_layout(scale=scale, align=align)

        rustworkx.visualization.mpl_draw(
            self.kinematic_structure,
            pos=pos,
            labels=lambda body: str(body.name),
            with_labels=True,
            edge_labels=lambda edge: edge.__class__.__name__,
        )

        plt.title("World Kinematic Structure")
        plt.axis("off")  # Hide axes
        plt.show()

    def _travel_branch(
        self,
        kinematic_structure_entity: KinematicStructureEntity,
        visitor: rustworkx.visit.DFSVisitor,
    ) -> None:
        """
        Apply a DFS Visitor to a subtree of the kinematic structure.

        :param kinematic_structure_entity: Starting point of the search
        :param visitor: This visitor to apply.
        """
        rx.dfs_search(
            self.kinematic_structure, [kinematic_structure_entity.index], visitor
        )

    def compile_forward_kinematics_expressions(self) -> None:
        """
        Traverse the kinematic structure and compile forward kinematics expressions for fast evaluation.
        """

        if self.empty:
            return

        new_fks = ForwardKinematicsVisitor(self)
        self._travel_branch(self.root, new_fks)
        new_fks.compile_forward_kinematics()
        self._fk_computer = new_fks

    def _recompute_forward_kinematics(self) -> None:
        self._fk_computer.recompute()

    @copy_lru_cache()
    def compose_forward_kinematics_expression(
        self, root: KinematicStructureEntity, tip: KinematicStructureEntity
    ) -> cas.TransformationMatrix:
        """
        :param root: The root KinematicStructureEntity in the kinematic chain.
            It determines the starting point of the forward kinematics calculation.
        :param tip: The tip KinematicStructureEntity in the kinematic chain.
            It determines the endpoint of the forward kinematics calculation.
        :return: An expression representing the computed forward kinematics of the tip KinematicStructureEntity relative to the root KinematicStructureEntity.
        """

        fk = cas.TransformationMatrix()
        root_chain, tip_chain = self.compute_split_chain_of_connections(root, tip)
        connection: Connection
        for connection in root_chain:
            tip_T_root = connection.origin_expression.inverse()
            fk = fk.dot(tip_T_root)
        for connection in tip_chain:
            fk = fk.dot(connection.origin_expression)
        fk.reference_frame = root
        fk.child_frame = tip
        return fk

    def compute_forward_kinematics(
        self, root: KinematicStructureEntity, tip: KinematicStructureEntity
    ) -> cas.TransformationMatrix:
        """
        Compute the forward kinematics from the root KinematicStructureEntity to the tip KinematicStructureEntity.

        Calculate the transformation matrix representing the pose of the
        tip KinematicStructureEntity relative to the root KinematicStructureEntity.

        :param root: Root KinematicStructureEntity for which the kinematics are computed.
        :param tip: Tip KinematicStructureEntity to which the kinematics are computed.
        :return: Transformation matrix representing the relative pose of the tip KinematicStructureEntity with respect to the root KinematicStructureEntity.
        """
        return cas.TransformationMatrix(self.compute_forward_kinematics_np(root, tip), reference_frame=root)

    def compute_forward_kinematics_np(
        self, root: KinematicStructureEntity, tip: KinematicStructureEntity
    ) -> NpMatrix4x4:
        """
        Compute the forward kinematics from the root KinematicStructureEntity to the tip KinematicStructureEntity, root_T_tip and return it as a 4x4 numpy ndarray.

        Calculate the transformation matrix representing the pose of the
        tip KinematicStructureEntity relative to the root KinematicStructureEntity, expressed as a numpy ndarray.

        :param root: Root KinematicStructureEntity for which the kinematics are computed.
        :param tip: Tip KinematicStructureEntity to which the kinematics are computed.
        :return: Transformation matrix representing the relative pose of the tip KinematicStructureEntity with respect to the root KinematicStructureEntity.
        """
        return self._fk_computer.compute_forward_kinematics_np(root, tip).copy()

    def compute_forward_kinematics_of_all_collision_bodies(self) -> np.ndarray:
        """
        Computes a 4 by X matrix, with the forward kinematics of all collision bodies stacked on top each other.
        The entries are sorted by name of body.
        """
        return self._fk_computer.collision_fks

    def transform(
        self, spatial_object: cas.SpatialType, target_frame: KinematicStructureEntity
    ) -> cas.SpatialType:
        """
        Transform a given spatial object from its reference frame to a target frame.

        Calculate the transformation from the reference frame of the provided
        spatial object to the specified target frame. Apply the transformation
        differently depending on the type of the spatial object:

        - If the object is a Quaternion, compute its rotation matrix, transform it, and
          convert back to a Quaternion.
        - For other types, apply the transformation matrix directly.

        :param spatial_object: The spatial object to be transformed.
        :param target_frame: The target KinematicStructureEntity frame to which the spatial object should
            be transformed.
        :return: The spatial object transformed to the target frame. If the input object
            is a Quaternion, the returned object is a Quaternion. Otherwise, it is the
            transformed spatial object.
        """
        target_frame_T_reference_frame = self.compute_forward_kinematics(
            root=target_frame, tip=spatial_object.reference_frame
        )
        if isinstance(spatial_object, cas.Quaternion):
            reference_frame_R = spatial_object.to_rotation_matrix()
            target_frame_R = target_frame_T_reference_frame @ reference_frame_R
            return target_frame_R.to_quaternion()
        else:
            return target_frame_T_reference_frame @ spatial_object

    def compute_inverse_kinematics(
        self,
        root: KinematicStructureEntity,
        tip: KinematicStructureEntity,
        target: cas.TransformationMatrix,
        dt: float = 0.05,
        max_iterations: int = 200,
        translation_velocity: float = 0.2,
        rotation_velocity: float = 0.2,
    ) -> Dict[DegreeOfFreedom, float]:
        """
        Compute inverse kinematics using quadratic programming.

        :param root: Root KinematicStructureEntity of the kinematic chain
        :param tip: Tip KinematicStructureEntity of the kinematic chain
        :param target: Desired tip pose relative to the root KinematicStructureEntity
        :param dt: Time step for integration
        :param max_iterations: Maximum number of iterations
        :param translation_velocity: Maximum translation velocity
        :param rotation_velocity: Maximum rotation velocity
        :return: Dictionary mapping DOF names to their computed positions
        """
        ik_solver = InverseKinematicsSolver(self)
        return ik_solver.solve(
            root,
            tip,
            target,
            dt,
            max_iterations,
            translation_velocity,
            rotation_velocity,
        )

    def apply_control_commands(
        self, commands: np.ndarray, dt: float, derivative: Derivatives
    ) -> None:
        """
        Updates the state of a system by applying control commands at a specified derivative level,
        followed by backward integration to update lower derivatives.

        :param commands: Control commands to be applied at the specified derivative
            level. The array length must match the number of free variables
            in the system.
        :param dt: Time step used for the integration of lower derivatives.
        :param derivative: The derivative level to which the control commands are
            applied.
        :return: None
        """
        assert len(commands) == len(
            self.degrees_of_freedom
        ), f"Commands length {len(commands)} does not match number of free variables {len(self.degrees_of_freedom)}"

        self.state.set_derivative(derivative, commands)

        for i in range(derivative - 1, -1, -1):
            self.state.set_derivative(
                i, self.state.get_derivative(i) + self.state.get_derivative(i + 1) * dt
            )
        for connection in self.connections:
            if isinstance(connection, HasUpdateState):
                connection.update_state(dt)
        self.notify_state_change()

    def set_positions_1DOF_connection(
        self, new_state: Dict[Has1DOFState, float]
    ) -> None:
        """
        Set the positions of 1DOF connections and notify the world of the state change.
        """
        for connection, value in new_state.items():
            connection.position = value
        self.notify_state_change()

    def __deepcopy__(self, memo):
        new_world = World(name=self.name)
        body_mapping = {}
        dof_mapping = {}
        with new_world.modify_world():
            for body in self.bodies:
                new_body = Body(visual=body.visual, collision=body.collision, name=body.name, )
                new_world.add_kinematic_structure_entity(new_body)
                body_mapping[body] = new_body
            for dof in self.degrees_of_freedom:
                new_dof = DegreeOfFreedom(name=dof.name, lower_limits=dof.lower_limits, upper_limits=dof.upper_limits)
                new_world.add_degree_of_freedom(new_dof)
                dof_mapping[dof] = new_dof
            for connection in self.connections:
                sm = SymbolManager()
                transform = sm.evaluate_expr(connection.origin_expression)
                origin_transform = TransformationMatrix(transform,
                                                        reference_frame=body_mapping[connection.origin_expression.reference_frame],
                                                        child_frame=body_mapping[connection.origin_expression.child_frame])
                if isinstance(connection, PrismaticConnection):
                    new_connection = PrismaticConnection(parent=body_mapping[connection.parent],
                                                         child=body_mapping[connection.child], axis=connection.axis,
                                                         _world=new_world, name=connection.name,
                                                         dof=dof_mapping[connection.dof], origin_expression=origin_transform)
                elif isinstance(connection, RevoluteConnection):
                    new_connection = RevoluteConnection(parent=body_mapping[connection.parent],
                                                        child=body_mapping[connection.child], axis=connection.axis,
                                                        _world=new_world, name=connection.name,
                                                        dof=dof_mapping[connection.dof], origin_expression=origin_transform)
                elif isinstance(connection, FixedConnection):
                    new_connection = FixedConnection(parent=body_mapping[connection.parent],
                                                     child=body_mapping[connection.child], name=connection.name, origin_expression=origin_transform)
                elif isinstance(connection, Connection6DoF):
                    new_connection = Connection6DoF(parent=body_mapping[connection.parent],
                                                    x=dof_mapping[connection.x],
                                                    y=dof_mapping[connection.y],
                                                    z=dof_mapping[connection.z],
                                                    qx=dof_mapping[connection.qx],
                                                    qy=dof_mapping[connection.qy],
                                                    qz=dof_mapping[connection.qz],
                                                    qw=dof_mapping[connection.qw],
                                                    child=body_mapping[connection.child],
                                                    _world=new_world, name=connection.name, origin_expression=origin_transform)
                elif isinstance(connection, OmniDrive):
                    new_connection = OmniDrive(parent=body_mapping[connection.parent],
                                               child=body_mapping[connection.child],
                                               x=dof_mapping[connection.x],
                                               y=dof_mapping[connection.y],
                                               z=dof_mapping[connection.z],
                                               roll=dof_mapping[connection.roll],
                                               pitch=dof_mapping[connection.pitch],
                                               yaw=dof_mapping[connection.yaw],
                                               x_vel=dof_mapping[connection.x_vel],
                                               y_vel=dof_mapping[connection.y_vel],
                                               translation_velocity_limits=connection.translation_velocity_limits,
                                               rotation_velocity_limits=connection.rotation_velocity_limits,
                                               _world=new_world, name=connection.name, origin_expression=origin_transform)
                else:
                    print(f"Unknown connection type {type(connection)}")
                new_world.add_connection(new_connection)
            for dof in self.degrees_of_freedom:
                new_world.state[dof.name] = self.state[dof.name].data
            # new_world.state = deepcopy(self.state)
        return new_world

    def load_collision_srdf(self, file_path: str):
        """
        Creates a CollisionConfig instance from an SRDF file.

        Parse an SRDF file to configure disabled collision pairs or bodies for a given world.
        Process SRDF elements like `disable_collisions`, `disable_self_collision`,
        or `disable_all_collisions` to update collision configuration
        by referencing bodies in the provided `world`.

        :param file_path: The path to the SRDF file used for collision configuration.
        """
        SRDF_DISABLE_ALL_COLLISIONS: str = "disable_all_collisions"
        SRDF_DISABLE_SELF_COLLISION: str = "disable_self_collision"
        SRDF_MOVEIT_DISABLE_COLLISIONS: str = "disable_collisions"

        if not os.path.exists(file_path):
            raise ValueError(f"file {file_path} does not exist")
        srdf = etree.parse(file_path)
        srdf_root = srdf.getroot()
        for child in srdf_root:
            if hasattr(child, "tag"):
                if child.tag in {
                    SRDF_MOVEIT_DISABLE_COLLISIONS,
                    SRDF_DISABLE_SELF_COLLISION,
                }:
                    body_a_srdf_name: str = child.attrib["link1"]
                    body_b_srdf_name: str = child.attrib["link2"]
                    body_a: Body = self.get_kinematic_structure_entity_by_name(
                        body_a_srdf_name
                    )
                    body_b: Body = self.get_kinematic_structure_entity_by_name(
                        body_b_srdf_name
                    )
                    if not body_a.has_collision():
                        continue
                    if not body_b.has_collision():
                        continue
                    self.add_disabled_collision_pair(body_a, body_b)
                elif child.tag == SRDF_DISABLE_ALL_COLLISIONS:
                    body: Body = self.get_kinematic_structure_entity_by_name(
                        child.attrib["link"]
                    )
                    collision_config = CollisionCheckingConfig(disabled=True)
                    body.set_static_collision_config(collision_config)

    @property
    def controlled_connections(self) -> Set[ActiveConnection]:
        """
        A subset of the robot's connections that are controlled by a controller.
        """
        return set(
            c
            for c in self.connections
            if isinstance(c, ActiveConnection) and c.is_controlled
        )

    def is_controlled_connection_in_chain(self, root: Body, tip: Body) -> bool:
        root_part, tip_part = self.compute_split_chain_of_connections(root, tip)
        connections = root_part + tip_part
        for c in connections:
            if (
                isinstance(c, ActiveConnection)
                and c.is_controlled
                and not c.frozen_for_collision_avoidance
            ):
                return True
        return False

    def disable_collisions_for_adjacent_bodies(self):
        """
        Computes pairs of bodies that should not be collision checked because they have no controlled connections
        between them.

        When all connections between two bodies are not controlled, these bodies cannot move relative to each
        other, so collision checking between them is unnecessary.

        :return: Set of body pairs that should have collisions disabled
        """
        body_combinations = set(
            combinations_with_replacement(self.bodies_with_enabled_collision, 2)
        )
        for body_a, body_b in list(body_combinations):
            if body_a == body_b:
                self.add_disabled_collision_pair(body_a, body_b)
                continue
            if self.is_controlled_connection_in_chain(body_a, body_b):
                continue
            self.add_disabled_collision_pair(body_a, body_b)

    @property
    def bodies_with_enabled_collision(self) -> List[Body]:
        return list(
            b
            for b in self.bodies
            if b.has_collision()
            and b.get_collision_config
            and not b.get_collision_config().disabled
        )

    @property
    def disabled_collision_pairs(self) -> Set[Tuple[Body, Body]]:
        return self._disabled_collision_pairs | self._temp_disabled_collision_pairs

    @property
    def enabled_collision_pairs(self) -> Set[Tuple[Body, Body]]:
        """
        The complement of disabled_collision_pairs with respect to all possible body combinations with enabled collision.
        """
        all_combinations = set(combinations_with_replacement(self.bodies_with_enabled_collision, 2))
        return all_combinations - self.disabled_collision_pairs

    def add_disabled_collision_pair(self, body_a: Body, body_b: Body):
        """
        Disable collision checking between two bodies
        """
        pair = tuple(sorted([body_a, body_b], key=lambda b: b.name))
        self._disabled_collision_pairs.add(pair)

    def add_temp_disabled_collision_pair(self, body_a: Body, body_b: Body):
        """
        Disable collision checking between two bodies
        """
        pair = tuple(sorted([body_a, body_b], key=lambda b: b.name))
        self._temp_disabled_collision_pairs.add(pair)

    def get_direct_child_bodies_with_collision(
        self, connection: Connection
    ) -> Set[Body]:
        """
        Collect all child Bodies until a movable connection is found.

        :param connection: The connection from the kinematic structure whose child bodies will be traversed.
        :return: A set of Bodies that are moved directly by only this connection.
        """

        class BodyCollector(rx.visit.DFSVisitor):
            def __init__(self, world: World):
                self.world = world
                self.bodies = set()

            def discover_vertex(self, node_index: int, time: int) -> None:
                body = self.world.kinematic_structure[node_index]
                if body.has_collision():
                    self.bodies.add(body)

            def tree_edge(self, args: Tuple[int, int, Connection]) -> None:
                parent_index, child_index, e = args
                if (
                    isinstance(e, ActiveConnection)
                    and e.is_controlled
                    and not e.frozen_for_collision_avoidance
                ):
                    raise rx.visit.PruneSearch()

        visitor = BodyCollector(self)
        rx.dfs_search(self.kinematic_structure, [connection.child.index], visitor)

        return visitor.bodies

    @lru_cache(maxsize=None)
    def get_controlled_parent_connection(self, body: Body) -> Connection:
        """
        Traverse the chain up until a controlled active connection is found.
        :param body: The body where the search starts.
        :return: The controlled active connection.
        """
        if body == self.root:
            raise ValueError(
                f"Cannot get controlled parent connection for root body {self.root.name}."
            )
        if body.parent_connection in self.controlled_connections:
            return body.parent_connection
        return self.get_controlled_parent_connection(body.parent_body)

    def compute_chain_reduced_to_controlled_joints(
        self, root: Body, tip: Body
    ) -> Tuple[Body, Body]:
        """
        Removes root and tip links until they are both connected with a controlled connection.
        Useful for implementing collision avoidance.

        1. Compute the kinematic chain of bodies between root and tip.
        2. Remove all entries from link_a downward until one is connected with a connection from this view.
        2. Remove all entries from link_b upward until one is connected with a connection from this view.

        :param root: start of the chain
        :param tip: end of the chain
        :return: start and end link of the reduced chain
        """
        downward_chain, upward_chain = self.compute_split_chain_of_connections(
            root=root, tip=tip
        )
        chain = downward_chain + upward_chain
        for i, connection in enumerate(chain):
            if (
                isinstance(connection, ActiveConnection)
                and connection.is_controlled
                and not connection.frozen_for_collision_avoidance
            ):
                new_root = connection
                break
        else:
            raise KeyError(
                f"no controlled connection in chain between {root} and {tip}"
            )
        for i, connection in enumerate(reversed(chain)):
            if (
                isinstance(connection, ActiveConnection)
                and connection.is_controlled
                and not connection.frozen_for_collision_avoidance
            ):
                new_tip = connection
                break
        else:
            raise KeyError(
                f"no controlled connection in chain between {root} and {tip}"
            )

        if new_root in upward_chain:
            new_root_body = new_root.parent
        else:  # if new_root is in the downward chain, we need to "flip" it by returning its child
            new_root_body = new_root.child
        if new_tip in upward_chain:
            new_tip_body = new_tip.child
        else:  # if new_root is in the downward chain, we need to "flip" it by returning its parent
            new_tip_body = new_tip.parent
        return new_root_body, new_tip_body

    def disable_non_robot_collisions(self) -> None:
        """
        Disables collision checks between bodies that do not belong to a robot.
        """
        robot_bodies = set()
        robot: AbstractRobot
        for robot in self.get_views_by_type(AbstractRobot):
            robot_bodies.update(robot.bodies_with_collisions)

        non_robot_bodies = set(self.bodies_with_enabled_collision) - robot_bodies
        for body_a in non_robot_bodies:
            for body_b in non_robot_bodies:
                self.add_disabled_collision_pair(body_a, body_b)

    def is_body_controlled(self, body: Body) -> bool:
        root_part, tip_part = self.compute_split_chain_of_connections(self.root, body)
        connections = root_part + tip_part
        for c in connections:
            if (
                isinstance(c, ActiveConnection)
                and c.is_controlled
                and not c.frozen_for_collision_avoidance
            ):
                return True
        return False<|MERGE_RESOLUTION|>--- conflicted
+++ resolved
@@ -20,16 +20,10 @@
 from lxml import etree
 from typing_extensions import List
 
-<<<<<<< HEAD
-from .connections import ActiveConnection, PassiveConnection, FixedConnection, PrismaticConnection, RevoluteConnection, \
-    OmniDrive
-from .connections import (HasUpdateState, Has1DOFState, Connection6DoF, )
-from .degree_of_freedom import DegreeOfFreedom
-=======
-from .world_description.connections import ActiveConnection, PassiveConnection, FixedConnection, Connection6DoF
+from .world_description.connections import ActiveConnection, PassiveConnection, FixedConnection, Connection6DoF, \
+    PrismaticConnection, RevoluteConnection, OmniDrive
 from .world_description.connections import HasUpdateState, Has1DOFState
 from .world_description.degree_of_freedom import DegreeOfFreedom
->>>>>>> e79967fc
 from .exceptions import (DuplicateViewError, AddingAnExistingViewError, ViewNotFoundError,
                                        AlreadyBelongsToAWorldError, )
 from .spatial_computations.ik_solver import InverseKinematicsSolver
@@ -38,13 +32,9 @@
 from .spatial_types import spatial_types as cas
 from .spatial_types.derivatives import Derivatives
 from .spatial_types.math import inverse_frame
-<<<<<<< HEAD
 from .spatial_types.spatial_types import TransformationMatrix
 from .spatial_types.symbol_manager import SymbolManager
-from .types import NpMatrix4x4
-=======
 from .datastructures.types import NpMatrix4x4
->>>>>>> e79967fc
 from .utils import IDGenerator, copy_lru_cache
 from .world_description.world_entity import (Body, Connection, View, KinematicStructureEntity, Region, GenericKinematicStructureEntity,
                                                            CollisionCheckingConfig, )
