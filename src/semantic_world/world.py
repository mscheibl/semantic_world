--- conflicted
+++ resolved
@@ -8,13 +8,9 @@
 from dataclasses import dataclass, field
 from enum import IntEnum
 from functools import wraps, lru_cache
-<<<<<<< HEAD
+from itertools import combinations_with_replacement
+from typing import Type, Set
 from typing import Dict, Tuple, OrderedDict, Optional, TypeVar, Union, Callable, Any
-=======
-from itertools import combinations_with_replacement
-from typing import Dict, Tuple, OrderedDict, Optional, TypeVar, Union
-from typing import Type, Set
->>>>>>> 4aab45a7
 
 import matplotlib.pyplot as plt
 import numpy as np
@@ -121,15 +117,11 @@
         Compiles forward kinematics expressions for fast evaluation.
         """
         all_fks = cas.vstack(
-<<<<<<< HEAD
             [
                 self.child_body_to_fk_expr[body.name]
                 for body in self.world.kinematic_structure_entities
             ]
         )
-=======
-            [self.child_body_to_fk_expr[body.name] for body in self.world.kinematic_structure_entities])
->>>>>>> 4aab45a7
         tf = cas.vstack([pose for pose in self.tf.values()])
         collision_fks = []
         for body in sorted(self.world.bodies_with_enabled_collision, key=lambda b: b.name):
@@ -152,14 +144,10 @@
         """
         self.compute_forward_kinematics_np.cache_clear()
         self.subs = self.world.state.positions
-<<<<<<< HEAD
         self.forward_kinematics_for_all_bodies = self.compiled_all_fks.fast_call(
             self.subs
         )
-=======
-        self.forward_kinematics_for_all_bodies = self.compiled_all_fks.fast_call(self.subs)
         self.collision_fks = self.compiled_collision_fks.fast_call(self.subs)
->>>>>>> 4aab45a7
 
     def compute_tf(self) -> np.ndarray:
         """
@@ -331,15 +319,9 @@
     The nodes represent kinematic structure entities in the world, and the edges represent joins between them.
     """
 
-<<<<<<< HEAD
     kinematic_structure: rx.PyDAG[KinematicStructureEntity] = field(
         default_factory=lambda: rx.PyDAG(multigraph=False), kw_only=True, repr=False
     )
-=======
-    kinematic_structure: rx.PyDAG[KinematicStructureEntity] = field(default_factory=lambda: rx.PyDAG(multigraph=False),
-                                                                    kw_only=True,
-                                                                    repr=False)
->>>>>>> 4aab45a7
     """
     The kinematic structure of the world.
     The kinematic structure is a tree shaped directed graph where the nodes represent kinematic structure entities
@@ -383,7 +365,6 @@
     Name of the world. May act as default namespace for all bodies and views in the world which do not have a prefix.
     """
 
-<<<<<<< HEAD
     state_change_callbacks: List[Callable] = field(default_factory=list, repr=False)
     """
     Callbacks to be called when the state of the world changes.
@@ -415,7 +396,7 @@
     Flag that indicates if an atomic world operation is currently being executed.
     See `atomic_world_modification` for more information.
     """
-=======
+
     _disabled_collision_pairs: Set[Tuple[Body, Body]] = field(default_factory=lambda: set())
     """
     Collisions for these Body pairs is disabled.
@@ -431,7 +412,6 @@
         for body in self.bodies:
             if body.has_collision():
                 body.reset_temporary_collision_config()
->>>>>>> 4aab45a7
 
     @property
     def root(self) -> Optional[KinematicStructureEntity]:
@@ -440,7 +420,6 @@
 
         :return: The root of the world.
         """
-<<<<<<< HEAD
 
         if not self.kinematic_structure_entities:
             return None
@@ -449,10 +428,6 @@
             for node in self.kinematic_structure_entities
             if self.kinematic_structure.in_degree(node.index) == 0
         ]
-=======
-        possible_roots = [node for node in self.kinematic_structure_entities if
-                          self.kinematic_structure.in_degree(node.index) == 0]
->>>>>>> 4aab45a7
         if len(possible_roots) == 1:
             return possible_roots[0]
         elif len(possible_roots) > 1:
@@ -650,15 +625,9 @@
         """
         return list(self.kinematic_structure.edges())
 
-<<<<<<< HEAD
     @atomic_world_modification
     def _add_kinematic_structure_entity(
         self, kinematic_structure_entity: KinematicStructureEntity
-=======
-    @modifies_world
-    def add_kinematic_structure_entity(
-            self, kinematic_structure_entity: KinematicStructureEntity
->>>>>>> 4aab45a7
     ) -> None:
         """
         Add an kinematic_structure_entity to the world.
@@ -875,7 +844,7 @@
         kinematic_structure_entity.index = None
 
     def remove_kinematic_structure_entity(
-            self, kinematic_structure_entity: KinematicStructureEntity
+        self, kinematic_structure_entity: KinematicStructureEntity
     ) -> None:
         """
         Removes a kinematic_structure_entity from the world.
@@ -883,8 +852,8 @@
         :param kinematic_structure_entity: The kinematic_structure_entity to remove.
         """
         if (
-                kinematic_structure_entity._world is self
-                and kinematic_structure_entity.index is not None
+            kinematic_structure_entity._world is self
+            and kinematic_structure_entity.index is not None
         ):
             self._remove_kinematic_structure_entity(kinematic_structure_entity)
         else:
@@ -963,18 +932,6 @@
                 self.add_degree_of_freedom(dof)
             self.add_connection(connection)
 
-<<<<<<< HEAD
-=======
-        other.world_is_being_modified = False
-
-        connection = root_connection or Connection6DoF(
-            parent=self_root, child=other_root, _world=self
-        )
-        for dof in connection.dofs:
-            self.add_degree_of_freedom(dof)
-        self.add_connection(connection)
-
-    @modifies_world
     def move_branch(self, branch_root: Body, new_parent: Body) -> None:
         """
         Destroys the connection between branch_root and its parent, and moves it to a new parent using a new connection
@@ -983,28 +940,28 @@
         :param branch_root: The root of the branch to be moved.
         :param new_parent: The new parent of the branch.
         """
-        old_connection = branch_root.parent_connection
-        if isinstance(old_connection, FixedConnection):
-            new_parent_T_root = self.compute_forward_kinematics(new_parent, branch_root)
-            new_connection = FixedConnection(parent=new_parent,
-                                             child=branch_root,
-                                             _world=self,
-                                             origin_expression=new_parent_T_root)
-            self.add_connection(new_connection)
-            self.remove_connection(old_connection)
-        elif isinstance(old_connection, Connection6DoF):
-            new_parent_T_root = self.compute_forward_kinematics(new_parent, branch_root)
-            new_connection = Connection6DoF(parent=new_parent,
-                                            child=branch_root,
-                                            _world=self)
-            self.add_connection(new_connection)
-            self.remove_connection(old_connection)
-            new_connection.origin = new_parent_T_root
-        else:
-            raise ValueError(f'Cannot move branch: "{branch_root.name}" is not connected with a FixedConnection')
-
-    @modifies_world
->>>>>>> 4aab45a7
+
+        with self.modify_world():
+            old_connection = branch_root.parent_connection
+            if isinstance(old_connection, FixedConnection):
+                new_parent_T_root = self.compute_forward_kinematics(new_parent, branch_root)
+                new_connection = FixedConnection(parent=new_parent,
+                                                 child=branch_root,
+                                                 _world=self,
+                                                 origin_expression=new_parent_T_root)
+                self.add_connection(new_connection)
+                self.remove_connection(old_connection)
+            elif isinstance(old_connection, Connection6DoF):
+                new_parent_T_root = self.compute_forward_kinematics(new_parent, branch_root)
+                new_connection = Connection6DoF(parent=new_parent,
+                                                child=branch_root,
+                                                _world=self)
+                self.add_connection(new_connection)
+                self.remove_connection(old_connection)
+                new_connection.origin = new_parent_T_root
+            else:
+                raise ValueError(f'Cannot move branch: "{branch_root.name}" is not connected with a FixedConnection')
+
     def merge_world_at_pose(self, other: World, pose: cas.TransformationMatrix) -> None:
         """
         Merge another world into the existing one, creates a 6DoF connection between the root of this world and the root
@@ -1030,29 +987,25 @@
         """
         return self.kinematic_structure.get_edge_data(parent.index, child.index)
 
-<<<<<<< HEAD
+    def get_connections_by_type(self, connection_type: Union[Type[Connection], Tuple[Type[Connection], ...]]) \
+            -> List[Connection]:
+        return [c for c in self.connections if isinstance(c, connection_type)]
+
+    def clear(self):
+        """
+        Clears all stored data and resets the state of the instance.
+        """
+        with self.modify_world():
+            for body in list(self.bodies):
+                self.remove_kinematic_structure_entity(body)
+
+            self.views.clear()
+            self.degrees_of_freedom.clear()
+            self.state = WorldState()
+
     def get_kinematic_structure_entity_by_name(
         self, name: Union[str, PrefixedName]
     ) -> KinematicStructureEntity:
-=======
-    def get_connections_by_type(self, connection_type: Union[Type[Connection], Tuple[Type[Connection], ...]]) \
-            -> List[Connection]:
-        return [c for c in self.connections if isinstance(c, connection_type)]
-
-    @modifies_world
-    def clear(self):
-        """
-        Clears all stored data and resets the state of the instance.
-        """
-        for body in list(self.bodies):
-            self.remove_kinematic_structure_entity(body)
-
-        self.views.clear()
-        self.degrees_of_freedom.clear()
-        self.state = WorldState()
-
-    def get_kinematic_structure_entity_by_name(self, name: Union[str, PrefixedName]) -> KinematicStructureEntity:
->>>>>>> 4aab45a7
         """
         Retrieves a kinematic_structure_entity from the list of KinematicStructureEntites based on its name.
         If the input is of type `PrefixedName`, it checks whether the prefix is specified and looks for an
@@ -1091,13 +1044,9 @@
             return matches[0]
         raise KeyError(f"KinematicStructureEntity with name {name} not found")
 
-<<<<<<< HEAD
     def get_degree_of_freedom_by_name(
         self, name: Union[str, PrefixedName]
     ) -> DegreeOfFreedom:
-=======
-    def get_degree_of_freedom_by_name(self, name: Union[str, PrefixedName]) -> DegreeOfFreedom:
->>>>>>> 4aab45a7
         """
         Retrieves a DegreeOfFreedom from the list of DegreeOfFreedom based on its name.
         If the input is of type `PrefixedName`, it checks whether the prefix is specified and looks for an
@@ -1238,14 +1187,10 @@
         return [self.kinematic_structure[index] for index in shortest_paths[0]]
 
     @lru_cache(maxsize=None)
-<<<<<<< HEAD
     def compute_chain_of_connections(
         self, root: KinematicStructureEntity, tip: KinematicStructureEntity
-    ) -> List[Connection]:
-=======
-    def compute_chain_of_connections(self, root: KinematicStructureEntity, tip: KinematicStructureEntity) -> List[
+    ) -> List[
         Connection]:
->>>>>>> 4aab45a7
         """
         Computes the chain of connections between root and tip. Can handle chains that start and end anywhere in the tree.
         """
@@ -1295,14 +1240,10 @@
         return root_chain, [common_ancestor], tip_chain
 
     @lru_cache(maxsize=None)
-<<<<<<< HEAD
     def compute_split_chain_of_connections(
         self, root: KinematicStructureEntity, tip: KinematicStructureEntity
-    ) -> Tuple[List[Connection], List[Connection]]:
-=======
-    def compute_split_chain_of_connections(self, root: KinematicStructureEntity, tip: KinematicStructureEntity) -> \
+    ) -> \
     Tuple[List[Connection], List[Connection]]:
->>>>>>> 4aab45a7
         """
         Computes split chains of connections between 'root' and 'tip' bodies. Returns tuple of two Connection lists:
         (root->common ancestor, tip->common ancestor). Returns empty lists if root==tip.
@@ -1437,14 +1378,10 @@
         self._fk_computer.recompute()
 
     @copy_lru_cache()
-<<<<<<< HEAD
     def compose_forward_kinematics_expression(
-        self, root: KinematicStructureEntity, tip: KinematicStructureEntity
+        self, root: KinematicStructureEntity,
+                                              tip: KinematicStructureEntity
     ) -> cas.TransformationMatrix:
-=======
-    def compose_forward_kinematics_expression(self, root: KinematicStructureEntity,
-                                              tip: KinematicStructureEntity) -> cas.TransformationMatrix:
->>>>>>> 4aab45a7
         """
         :param root: The root KinematicStructureEntity in the kinematic chain.
             It determines the starting point of the forward kinematics calculation.
@@ -1465,14 +1402,10 @@
         fk.child_frame = tip
         return fk
 
-<<<<<<< HEAD
     def compute_forward_kinematics(
-        self, root: KinematicStructureEntity, tip: KinematicStructureEntity
+        self, root: KinematicStructureEntity,
+                                   tip: KinematicStructureEntity
     ) -> cas.TransformationMatrix:
-=======
-    def compute_forward_kinematics(self, root: KinematicStructureEntity,
-                                   tip: KinematicStructureEntity) -> cas.TransformationMatrix:
->>>>>>> 4aab45a7
         """
         Compute the forward kinematics from the root KinematicStructureEntity to the tip KinematicStructureEntity.
 
@@ -1485,14 +1418,10 @@
         """
         return cas.TransformationMatrix(self.compute_forward_kinematics_np(root, tip))
 
-<<<<<<< HEAD
     def compute_forward_kinematics_np(
-        self, root: KinematicStructureEntity, tip: KinematicStructureEntity
+        self, root: KinematicStructureEntity,
+                                      tip: KinematicStructureEntity
     ) -> NpMatrix4x4:
-=======
-    def compute_forward_kinematics_np(self, root: KinematicStructureEntity,
-                                      tip: KinematicStructureEntity) -> NpMatrix4x4:
->>>>>>> 4aab45a7
         """
         Compute the forward kinematics from the root KinematicStructureEntity to the tip KinematicStructureEntity, root_T_tip and return it as a 4x4 numpy ndarray.
 
@@ -1505,20 +1434,16 @@
         """
         return self._fk_computer.compute_forward_kinematics_np(root, tip).copy()
 
-<<<<<<< HEAD
+    def compute_forward_kinematics_of_all_collision_bodies(self) -> np.ndarray:
+        """
+        Computes a 4 by X matrix, with the forward kinematics of all collision bodies stacked on top each other.
+        The entries are sorted by name of body.
+        """
+        return self._fk_computer.collision_fks
+
     def transform(
         self, spatial_object: cas.SpatialType, target_frame: KinematicStructureEntity
     ) -> cas.SpatialType:
-=======
-    def compute_forward_kinematics_of_all_collision_bodies(self) -> np.ndarray:
-        """
-        Computes a 4 by X matrix, with the forward kinematics of all collision bodies stacked on top each other.
-        The entries are sorted by name of body.
-        """
-        return self._fk_computer.collision_fks
-
-    def transform(self, spatial_object: cas.SpatialType, target_frame: KinematicStructureEntity) -> cas.SpatialType:
->>>>>>> 4aab45a7
         """
         Transform a given spatial object from its reference frame to a target frame.
 
@@ -1547,19 +1472,7 @@
         else:
             return target_frame_T_reference_frame @ spatial_object
 
-<<<<<<< HEAD
-    def find_dofs_for_position_symbols(
-        self, symbols: List[cas.Symbol]
-    ) -> List[DegreeOfFreedom]:
-        """
-        Find the degrees of freedom corresponding to the given position symbols.
-        """
-        result = []
-        for s in symbols:
-            for dof in self.degrees_of_freedom:
-                if s == dof.symbols.position:
-                    result.append(dof)
-        return result
+
 
     def compute_inverse_kinematics(
         self,
@@ -1571,13 +1484,6 @@
         translation_velocity: float = 0.2,
         rotation_velocity: float = 0.2,
     ) -> Dict[DegreeOfFreedom, float]:
-=======
-    def compute_inverse_kinematics(self, root: KinematicStructureEntity, tip: KinematicStructureEntity,
-                                   target: cas.TransformationMatrix,
-                                   dt: float = 0.05, max_iterations: int = 200,
-                                   translation_velocity: float = 0.2, rotation_velocity: float = 0.2) \
-            -> Dict[DegreeOfFreedom, float]:
->>>>>>> 4aab45a7
         """
         Compute inverse kinematics using quadratic programming.
 
@@ -1617,12 +1523,8 @@
         :return: None
         """
         assert len(commands) == len(
-<<<<<<< HEAD
             self.degrees_of_freedom
         ), f"Commands length {len(commands)} does not match number of free variables {len(self.degrees_of_freedom)}"
-=======
-            self.degrees_of_freedom), f"Commands length {len(commands)} does not match number of free variables {len(self.degrees_of_freedom)}"
->>>>>>> 4aab45a7
 
         self.state.set_derivative(derivative, commands)
 
