--- conflicted
+++ resolved
@@ -596,6 +596,9 @@
                 type_trying_to_add=KinematicStructureEntity, )
         self._add_kinematic_structure_entity(kinematic_structure_entity)
 
+    def add_body(self, body: Body) -> None:
+        self.add_kinematic_structure_entity(body)
+
     @atomic_world_modification
     def _add_connection(self, connection: Connection):
         """
@@ -610,13 +613,7 @@
         connection._world = self
         self.kinematic_structure.add_edge(connection.parent.index, connection.child.index, connection)
 
-<<<<<<< HEAD
-    def add_body(self, body: Body) -> None:
-        self.add_kinematic_structure_entity(body)
-
     @modifies_world
-=======
->>>>>>> 263fa5f4
     def add_connection(self, connection: Connection) -> None:
         """
         Add a connection and the entities it connects to the world.
