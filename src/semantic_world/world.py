--- conflicted
+++ resolved
@@ -6,11 +6,7 @@
 from dataclasses import dataclass, field
 from enum import IntEnum
 from functools import wraps, lru_cache
-<<<<<<< HEAD
 from typing import Dict, Tuple, OrderedDict, Union, Optional, Type, TypeVar, Generic
-=======
-from typing import Dict, Tuple, OrderedDict, Union, Optional
->>>>>>> 9e60abfe
 
 import matplotlib.pyplot as plt
 import numpy as np
@@ -457,7 +453,6 @@
         If the input is of type `PrefixedName`, it checks whether the prefix is specified and looks for an
         exact match. Otherwise, it matches based on the name's string representation.
         If more than one body with the same name is found, an assertion error is raised.
-        If no matching body is found, a `ValueError` is raised.
 
         :param name: The name of the view to search for. Can be a string or a `PrefixedName` object.
         :return: The `View` object that matches the given name.
@@ -473,7 +468,6 @@
             raise DuplicateViewError(matches)
         if matches:
             return matches[0]
-<<<<<<< HEAD
         return None
 
     def get_views_by_type(self, view_type: Type[Generic[T]]) -> List[T]:
@@ -485,9 +479,6 @@
         """
         return [view for view in self.views if isinstance(view, view_type)]
 
-=======
-        raise ViewNotFoundError(name)
->>>>>>> 9e60abfe
 
     @modifies_world
     def remove_body(self, body: Body) -> None:
@@ -498,7 +489,6 @@
         else:
             logger.debug("Trying to remove a body that is not part of this world.")
 
-<<<<<<< HEAD
     @modifies_world
     def remove_connection(self, connection: Connection) -> None:
         if connection._world is self:
@@ -508,8 +498,6 @@
         else:
             logger.debug("Trying to remove a connection that is not part of this world.")
 
-=======
->>>>>>> 9e60abfe
     @modifies_world
     def merge_world(self, other: World, root_connection: Connection = None) -> None:
         """
@@ -647,11 +635,6 @@
             return matches[0]
         raise KeyError(f'Connection with name {name} not found')
 
-<<<<<<< HEAD
-
-=======
-    @lru_cache(maxsize=None)
->>>>>>> 9e60abfe
     def compute_child_bodies(self, body: Body) -> List[Body]:
         """
         Computes the child bodies of a given body in the world.
@@ -671,13 +654,8 @@
             children.extend(self.compute_child_bodies_recursive(child))
         return children
 
-<<<<<<< HEAD
 
     def compute_parent_body(self, body: Body) -> Optional[Body]:
-=======
-    @lru_cache(maxsize=None)
-    def compute_parent_body(self, body: Body) -> Body:
->>>>>>> 9e60abfe
         """
         Computes the parent body of a given body in the world.
         :param body: The body for which to compute the parent body.
@@ -689,27 +667,18 @@
         else:
             return None
 
-<<<<<<< HEAD
 
     def compute_parent_connection(self, body: Body) -> Optional[Connection]:
-=======
-    @lru_cache(maxsize=None)
-    def compute_parent_connection(self, body: Body) -> Connection:
->>>>>>> 9e60abfe
         """
         Computes the parent connection of a given body in the world.
         :param body: The body for which to compute the parent connection.
         :return: The parent connection of the given body.
         """
-<<<<<<< HEAD
         parent_body = self.compute_parent_body(body)
         if parent_body:
             return self.kinematic_structure.get_edge_data(parent_body.index, body.index)
         else:
             return None
-=======
-        return self.kinematic_structure.get_edge_data(self.compute_parent_body(body).index, body.index)
->>>>>>> 9e60abfe
 
     @lru_cache(maxsize=None)
     def compute_chain_of_bodies(self, root: Body, tip: Body) -> List[Body]:
@@ -721,6 +690,7 @@
             raise rx.NoPathFound(f'No path found from {root} to {tip}')
 
         return [self.kinematic_structure[index] for index in shortest_paths[0]]
+
 
     @lru_cache(maxsize=None)
     def compute_chain_of_connections(self, root: Body, tip: Body) -> List[Connection]:
@@ -912,20 +882,7 @@
         """
         Transform a given spatial object from its reference frame to a target frame.
 
-        Calculate the transformation from the reference frame of the provided
-        spatial object to the specified target frame. Apply the transformation
-        differently depending on the type of the spatial object:
-
-        - If the object is a Quaternion, compute its rotation matrix, transform it, and
-          convert back to a Quaternion.
-        - For other types, apply the transformation matrix directly.
-
-        :param spatial_object: The spatial object to be transformed.
-        :param target_frame: The target body frame to which the spatial object should
-            be transformed.
-        :return: The spatial object transformed to the target frame. If the input object
-            is a Quaternion, the returned object is a Quaternion. Otherwise, it is the
-            transformed spatial object.
+    def compute_relative_pose(self, pose: NpMatrix4x4, target_body: Body, pose_body: Body) -> NpMatrix4x4:
         """
         target_frame_T_reference_frame = self.compute_forward_kinematics(root=target_frame,
                                                                          tip=spatial_object.reference_frame)
